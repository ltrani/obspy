# -*- coding: utf-8 -*-
"""
Module for handling ObsPy Catalog and Event objects.

:copyright:
    The ObsPy Development Team (devs@obspy.org)
:license:
    GNU Lesser General Public License, Version 3
    (http://www.gnu.org/copyleft/lesser.html)
"""

from obspy.core.event_header import PickOnset, PickPolarity, EvaluationMode, \
    EvaluationStatus, OriginUncertaintyDescription, OriginDepthType, \
    EventDescriptionType, EventType, EventTypeCertainty, OriginType, \
    AmplitudeCategory, AmplitudeUnit, DataUsedWaveType, MTInversionType, \
    SourceTimeFunctionType, MomentTensorCategory
from obspy.core.utcdatetime import UTCDateTime
from obspy.core.util import getExampleFile, uncompressFile, _readFromPlugin, \
    NamedTemporaryFile, AttribDict
from obspy.core.util.base import ENTRY_POINTS
from obspy.core.util.decorator import deprecated_keywords, deprecated
from pkg_resources import load_entry_point
from uuid import uuid4
<<<<<<< HEAD
from copy import deepcopy
=======
import collections
>>>>>>> 8ab44cd1
import copy
import glob
import inspect
import numpy as np
import os
import re
import urllib2
import warnings
import weakref
import cStringIO


EVENT_ENTRY_POINTS = ENTRY_POINTS['event']
ATTRIBUTE_HAS_ERRORS = True


def readEvents(pathname_or_url=None, format=None, **kwargs):
    """
    Read event files into an ObsPy Catalog object.

    The :func:`~obspy.core.event.readEvents` function opens either one or
    multiple event files given via file name or URL using the
    ``pathname_or_url`` attribute.

    :type pathname_or_url: str or StringIO.StringIO, optional
    :param pathname_or_url: String containing a file name or a URL or a open
        file-like object. Wildcards are allowed for a file name. If this
        attribute is omitted, an example :class:`~obspy.core.event.Catalog`
        object will be returned.
    :type format: str, optional
    :param format: Format of the file to read (e.g. ``"QUAKEML"``). See the
        `Supported Formats`_ section below for a list of supported formats.
    :return: A ObsPy :class:`~obspy.core.event.Catalog` object.

    .. rubric:: _`Supported Formats`

    Additional ObsPy modules extend the functionality of the
    :func:`~obspy.core.event.readEvents` function. The following table
    summarizes all known file formats currently supported by ObsPy.

    Please refer to the `Linked Function Call`_ of each module for any extra
    options available at the import stage.

    %s

    Next to the :func:`~obspy.core.event.readEvents` function the
    :meth:`~obspy.core.event.Catalog.write` method of the returned
    :class:`~obspy.core.event.Catalog` object can be used to export the data to
    the file system.
    """
    # if pathname starts with /path/to/ try to search in examples
    if isinstance(pathname_or_url, basestring) and \
       pathname_or_url.startswith('/path/to/'):
        try:
            pathname_or_url = getExampleFile(pathname_or_url[9:])
        except:
            # otherwise just try to read the given /path/to folder
            pass

    if pathname_or_url is None:
        # if no pathname or URL specified, return example catalog
        return _createExampleCatalog()
    elif not isinstance(pathname_or_url, basestring):
        # not a string - we assume a file-like object
        try:
            # first try reading directly
            catalog = _read(pathname_or_url, format, **kwargs)
        except TypeError:
            # if this fails, create a temporary file which is read directly
            # from the file system
            pathname_or_url.seek(0)
            with NamedTemporaryFile() as fh:
                fh.write(pathname_or_url.read())
                catalog = _read(fh.name, format, **kwargs)
        return catalog
    elif pathname_or_url.strip().startswith('<'):
        # XML string
        return _read(cStringIO.StringIO(pathname_or_url), format, **kwargs)
    elif "://" in pathname_or_url:
        # URL
        # extract extension if any
        suffix = os.path.basename(pathname_or_url).partition('.')[2] or '.tmp'
        with NamedTemporaryFile(suffix=suffix) as fh:
            fh.write(urllib2.urlopen(pathname_or_url).read())
            catalog = _read(fh.name, format, **kwargs)
        return catalog
    else:
        pathname = pathname_or_url
        # File name(s)
        pathnames = glob.glob(pathname)
        if not pathnames:
            # try to give more specific information why the stream is empty
            if glob.has_magic(pathname) and not glob(pathname):
                raise Exception("No file matching file pattern: %s" % pathname)
            elif not glob.has_magic(pathname) and not os.path.isfile(pathname):
                raise IOError(2, "No such file or directory", pathname)

        catalog = _read(pathnames[0], format, **kwargs)
        if len(pathnames) == 1:
            return catalog
        else:
            for filename in pathnames[1:]:
                catalog.extend(_read(filename, format, **kwargs).events)


@uncompressFile
def _read(filename, format=None, **kwargs):
    """
    Reads a single event file into a ObsPy Catalog object.
    """
    catalog, format = _readFromPlugin('event', filename, format=format,
                                      **kwargs)
    for event in catalog:
        event._format = format
    return catalog


def _createExampleCatalog():
    """
    Create an example catalog.
    """
    return readEvents('/path/to/neries_events.xml')


class QuantityError(AttribDict):
    uncertainty = None
    lower_uncertainty = None
    upper_uncertainty = None
    confidence_level = None


def _bool(value):
    """
    A custom bool() implementation that returns
    True for any value (including zero) of int and float,
    and for (empty) strings.
    """
    if value == 0 or\
       isinstance(value, basestring):
        return True
    return bool(value)


def _eventTypeClassFactory(class_name, class_attributes=[], class_contains=[]):
    """
    Class factory to unify the creation of all the types needed for the event
    handling in ObsPy.

    The types oftentimes share attributes and setting them manually every time
    is cumbersome, error-prone and hard to do consistently. The classes created
    with this method will inherit from :class:`~obspy.core.util.AttribDict`.

    Usage to create a new class type:

    The created class will assure that any given (key, type) attribute pairs
    will always be of the given type and will attempt to convert any given
    value to the correct type and raise an error otherwise. This happens to
    values given during initialization as well as values set when the object
    has already been created. A useful type are Enums if you want to restrict
    the acceptable values.

        >>> from obspy.core.util import Enum
        >>> MyEnum = Enum(["a", "b", "c"])
        >>> class_attributes = [ \
                ("resource_id", ResourceIdentifier), \
                ("creation_info", CreationInfo), \
                ("some_letters", MyEnum), \
                ("some_error_quantity", float, ATTRIBUTE_HAS_ERRORS), \
                ("description", str)]

    Furthermore the class can contain lists of other objects. There is not much
    to it so far. Giving the name of the created class is mandatory.

        >>> class_contains = ["comments"]
        >>> TestEventClass = _eventTypeClassFactory("TestEventClass", \
                class_attributes=class_attributes, \
                class_contains=class_contains)
        >>> assert(TestEventClass.__name__ == "TestEventClass")

    Now the new class type can be used.

        >>> test_event = TestEventClass(resource_id="event/123456", \
                creation_info={"author": "obspy.org", "version": "0.1"})

    All given arguments will be converted to the right type upon setting them.

        >>> test_event.resource_id
        ResourceIdentifier(text="event/123456")
        >>> print test_event.creation_info
        CreationInfo(author='obspy.org', version='0.1')

    All others will be set to None.

        >>> assert(test_event.description is None)
        >>> assert(test_event.some_letters is None)

    If the resource_id attribute of the created class type is set, the object
    the ResourceIdentifier refers to will be the class instance.

        >>> assert(id(test_event) == \
            id(test_event.resource_id.getReferredObject()))

    They can be set later and will be converted to the appropriate type if
    possible.

        >>> test_event.description = 1
        >>> assert(test_event.description is "1")

    Trying to set with an inappropriate value will raise an error.

        >>> test_event.some_letters = "d" # doctest:+ELLIPSIS
        Traceback (most recent call last):
            ...
        ValueError: Setting attribute "some_letters" failed. ...

    If you pass ``ATTRIBUTE_HAS_ERRORS`` as the third tuple item for the
    class_attributes, an error QuantityError will be be created that will be
    named like the attribute with "_errors" appended.

        >>> assert(hasattr(test_event, "some_error_quantity_errors"))
        >>> test_event.some_error_quantity_errors  # doctest: +ELLIPSIS
        QuantityError(...)
    """
    class AbstractEventType(AttribDict):
        # Keep the class attributes in a class level list for a manual property
        # implementation that works when inheriting from AttribDict.
        _properties = []
        for item in class_attributes:
            _properties.append((item[0], item[1]))
            if len(item) == 3 and item[2] == ATTRIBUTE_HAS_ERRORS:
                _properties.append((item[0] + "_errors", QuantityError))
        _property_keys = [_i[0] for _i in _properties]
        _property_dict = {}
        for key, value in _properties:
            _property_dict[key] = value
        _containers = class_contains

        def __init__(self, *args, **kwargs):
            # Make sure the args work as expected. Therefore any specified
            # arg will overwrite a potential kwarg, e.g. arg at position 0 will
            # overwrite kwargs class_attributes[0].
            for _i, item in enumerate(args):
                # Use the class_attributes list here because it is not yet
                # polluted be the error quantities.
                kwargs[class_attributes[_i][0]] = item
            # Set all property values to None or the kwarg value.
            for key, _ in self._properties:
                value = kwargs.get(key, None)
                # special handling for resource id
                if key == "resource_id":
                    if kwargs.get("force_resource_id", False):
                        if value is None:
                            value = ResourceIdentifier()
                setattr(self, key, value)
            # Containers currently are simple lists.
            for name in self._containers:
                setattr(self, name, list(kwargs.get(name, [])))
            # All errors are QuantityError. If they are not set yet, set them
            # now.
            for key, _ in self._properties:
                if key.endswith("_errors") and getattr(self, key) is None:
                    setattr(self, key, QuantityError())

        def clear(self):
            super(AbstractEventType, self).clear()
            self.__init__(force_resource_id=False)

        def __str__(self, force_one_line=False):
            """
            Fairly extensive in an attempt to cover several use cases. It is
            always possible to change it in the child class.
            """
            # Get the attribute and containers that are to be printed. Only not
            # None attributes and non-error attributes are printed. The errors
            # will appear behind the actual value.
            # We use custom _bool() for testing getattr() since we want to
            # print int and float values that are equal to zero and empty
            # strings.
            attributes = [_i for _i in self._property_keys if not
                          _i.endswith("_errors") and _bool(getattr(self, _i))]
            containers = [_i for _i in self._containers if
                          _bool(getattr(self, _i))]

            # Get the longest attribute/container name to print all of them
            # nicely aligned.
            max_length = max(max([len(_i) for _i in attributes])
                             if attributes else 0,
                             max([len(_i) for _i in containers])
                             if containers else 0) + 1

            ret_str = self.__class__.__name__

            # Case 1: Empty object.
            if not attributes and not containers:
                return ret_str + "()"

            def get_value_repr(key):
                repr_str = getattr(self, key).__repr__()
                # Print any associated errors.
                error_key = key + "_errors"
                if hasattr(self, error_key) and\
                   _bool(getattr(self, error_key)):
                    err_items = getattr(self, error_key).items()
                    err_items.sort()
                    repr_str += " [%s]" % ', '.join(
                        [str(k) + "=" + str(v) for k, v in err_items])
                return repr_str

            # Case 2: Short representation for small objects. Will just print a
            # single line.
            if len(attributes) <= 3 and not containers or\
               force_one_line:
                att_strs = ["%s=%s" % (_i, get_value_repr(_i))
                            for _i in attributes if _bool(getattr(self, _i))]
                ret_str += "(%s)" % ", ".join(att_strs)
                return ret_str

            # Case 3: Verbose string representation for large object.
            if attributes:
                format_str = "%" + str(max_length) + "s: %s"
                att_strs = [format_str % (_i, get_value_repr(_i))
                            for _i in attributes if _bool(getattr(self, _i))]
                ret_str += "\n\t" + "\n\t".join(att_strs)

            # For the containers just print the number of elements in each.
            if containers:
                # Print delimiter only if there are attributes.
                if attributes:
                    ret_str += '\n\t---------'
                element_str = "%" + str(max_length) + "s: %i Elements"
                ret_str += "\n\t" + \
                    "\n\t".join(
                        [element_str % (_i, len(getattr(self, _i)))
                         for _i in containers])
            return ret_str

        def copy(self):
            return copy.deepcopy(self)

        def __repr__(self):
            return self.__str__(force_one_line=True)

        def __nonzero__(self):
            # We use custom _bool() for testing getattr() since we want
            # zero valued int and float and empty string attributes to be True.
            if any([_bool(getattr(self, _i))
                    for _i in self._property_keys + self._containers]):
                return True
            return False

        def __eq__(self, other):
            """
            Two instances are considered equal if all attributes and all lists
            are identical.
            """
            # Looping should be quicker on average than a list comprehension
            # because only the first non-equal attribute will already return.
            for attrib in self._property_keys:
                if not hasattr(other, attrib) or \
                   (getattr(self, attrib) != getattr(other, attrib)):
                    return False
            for container in self._containers:
                if not hasattr(other, container) or \
                   (getattr(self, container) != getattr(other, container)):
                    return False
            return True

        def __ne__(self, other):
            return not self.__eq__(other)

        def __setattr__(self, name, value):
            """
            Custom property implementation that works if the class is
            inheriting from AttribDict.
            """
            # Pass to the parent method if not a custom property.
            if name not in self._property_dict.keys():
                AttribDict.__setattr__(self, name, value)
                return
            attrib_type = self._property_dict[name]
            # If the value is None or already the correct type just set it.
            if (value is not None) and (type(value) is not attrib_type):
                # If it is a dict, and the attrib_type is no dict, than all
                # values will be assumed to be keyword arguments.
                if isinstance(value, dict):
                    new_value = attrib_type(**value)
                else:
                    new_value = attrib_type(value)
                if new_value is None:
                    msg = 'Setting attribute "%s" failed. ' % (name)
                    msg += 'Value "%s" could not be converted to type "%s"' % \
                        (str(value), str(attrib_type))
                    raise ValueError(msg)
                value = new_value
            AttribDict.__setattr__(self, name, value)
            # If "name" is resource_id and value is not None, set the referred
            # object of the ResourceIdentifier to self.
            if name == "resource_id" and value is not None:
                self.resource_id.setReferredObject(self)

    class AbstractEventTypeWithResourceID(AbstractEventType):
        def __init__(self, force_resource_id=True, *args, **kwargs):
            kwargs["force_resource_id"] = force_resource_id
            super(AbstractEventTypeWithResourceID, self).__init__(*args,
                                                                  **kwargs)

    if "resource_id" in [item[0] for item in class_attributes]:
        base_class = AbstractEventTypeWithResourceID
    else:
        base_class = AbstractEventType

    # Set the class type name.
    setattr(base_class, "__name__", class_name)
    return base_class


class ResourceIdentifier(object):
    """
    Unique identifier of any resource so it can be referred to.

    In QuakeML many elements and types can have a unique id that other elements
    use to refer to it. This is called a ResourceIdentifier and it is used for
    the same purpose in the obspy.core.event classes.

    In QuakeML it has to be of the following regex form::

        (smi|quakeml):[\w\d][\w\d\-\.\*\(\)_~']{2,}/[\w\d\-\.\*\(\)_~']
        [\w\d\-\.\*\(\)\+\?_~'=,;#/&amp;]*

    e.g.

    * ``smi:sub.website.org/event/12345678``
    * ``quakeml:google.org/pick/unique_pick_id``

    smi stands for "seismological meta-information".

    In this class it can be any hashable object, e.g. most immutable objects
    like numbers and strings.

    :type text: str, optional
    :param text: A unique identifier of the element it refers to. It is
        not verified, that it actually is unique. The user has to take care of
        that. If no resource_id is given, uuid.uuid4() will be used to
        create one which assures uniqueness within one Python run.
        If no fixed text is provided as ID, the ID will be built from prefix
        and a random uuid hash. The random hash part can be regenerated by the
        referred object automatically if it gets changed.
    :type prefix: str, optional
    :param prefix: An optional identifier that will be put in front of any
        automatically created resource id. The prefix will only have an effect
        if `text` is not specified (for a fixed ID string). Makes automatically
        generated resource ids more reasonable. By default "smi:local" is used
        which ensures a QuakeML conform resource identifier.
    :type referred_object: Python object, optional
    :param referred_object: The object this instance refers to. All instances
        created with the same resource_id will be able to access the object as
        long as at least one instance actual has a reference to it.

    .. rubric:: General Usage

    >>> ResourceIdentifier('2012-04-11--385392')
    ResourceIdentifier(text="2012-04-11--385392")
    >>> # If 'text' is not specified it will be generated automatically.
    >>> ResourceIdentifier()  # doctest: +ELLIPSIS
    ResourceIdentifier(text="smi:local/...")
    >>> # Supplying a prefix will simply prefix the automatically generated ID
    >>> ResourceIdentifier(prefix='event')  # doctest: +ELLIPSIS
    ResourceIdentifier(text="event/...")

    ResourceIdentifiers can, and oftentimes should, carry a reference to the
    object they refer to. This is a weak reference which means that if the
    object get deleted or runs out of scope, e.g. gets garbage collected, the
    reference will cease to exist.

    >>> event = Event()
    >>> import sys
    >>> ref_count = sys.getrefcount(event)
    >>> res_id = ResourceIdentifier(referred_object=event)
    >>> # The reference does not changed the reference count of the object.
    >>> print ref_count == sys.getrefcount(event)
    True
    >>> # It actually is the same object.
    >>> print event is res_id.getReferredObject()
    True
    >>> # Deleting it, or letting the garbage collector handle the object will
    >>> # invalidate the reference.
    >>> del event
    >>> print res_id.getReferredObject()
    None

    The most powerful ability (and reason why one would want to use a resource
    identifier class in the first place) is that once a ResourceIdentifier with
    an attached referred object has been created, any other ResourceIdentifier
    instances with the same ID can retrieve that object. This works
    across all ResourceIdentifiers that have been instantiated within one
    Python run.
    This enables, e.g. the resource references between the different QuakeML
    elements to work in a rather natural way.

    >>> event_object = Event()
    >>> obj_id = id(event_object)
    >>> res_id = "obspy.org/event/test"
    >>> ref_a = ResourceIdentifier(res_id)
    >>> # The object is refers to cannot be found yet. Because no instance that
    >>> # an attached object has been created so far.
    >>> print ref_a.getReferredObject()
    None
    >>> # This instance has an attached object.
    >>> ref_b = ResourceIdentifier(res_id, referred_object=event_object)
    >>> ref_c = ResourceIdentifier(res_id)
    >>> # All ResourceIdentifiers will refer to the same object.
    >>> assert(id(ref_a.getReferredObject()) == obj_id)
    >>> assert(id(ref_b.getReferredObject()) == obj_id)
    >>> assert(id(ref_c.getReferredObject()) == obj_id)

<<<<<<< HEAD
=======
    Any hashable type can be used as a resource_id.

    >>> res_id = ResourceIdentifier((1,3))
    >>> # Using a non-hashable resource_id will result in an error.
    >>> res_id = ResourceIdentifier([1,2])
    Traceback (most recent call last):
        ...
    TypeError: unhashable type: 'list'
    >>> res_id = ResourceIdentifier()
    >>> res_id.resource_id = [1,2]
    Traceback (most recent call last):
        ...
    TypeError: unhashable type: 'list'

>>>>>>> 8ab44cd1
    The id can be converted to a valid QuakeML ResourceIdentifier by calling
    the convertIDToQuakeMLURI() method. The resulting id will be of the form
        smi:authority_id/prefix/text

    >>> res_id = ResourceIdentifier(prefix='origin')
    >>> res_id.convertIDToQuakeMLURI(authority_id="obspy.org")
    >>> res_id # doctest:+ELLIPSIS
    ResourceIdentifier(text="smi:obspy.org/origin/...")
    >>> res_id = ResourceIdentifier(text='foo')
    >>> res_id.convertIDToQuakeMLURI()
    >>> res_id
    ResourceIdentifier(text="smi:local/foo")
    >>> # A good way to create a QuakeML compatibly ResourceIdentifier from
    >>> # scratch is
    >>> res_id = ResourceIdentifier(prefix='pick')
    >>> res_id.convertIDToQuakeMLURI(authority_id='obspy.org')
    >>> res_id  # doctest:+ELLIPSIS
    ResourceIdentifier(text="smi:obspy.org/pick/...")
    >>> # If the given ID is already a valid QuakeML
    >>> # ResourceIdentifier, nothing will happen.
    >>> res_id = ResourceIdentifier('smi:test.org/subdir/id')
    >>> res_id
    ResourceIdentifier(text="smi:test.org/subdir/id")
    >>> res_id.convertIDToQuakeMLURI()
    >>> res_id
    ResourceIdentifier(text="smi:test.org/subdir/id")

    ResourceIdentifiers are considered identical if the IDs are
    the same.

    >>> # Create two different resource identifiers.
    >>> res_id_1 = ResourceIdentifier()
    >>> res_id_2 = ResourceIdentifier()
    >>> assert(res_id_1 != res_id_2)
    >>> # Equalize the IDs. NEVER do this. This just an example.
    >>> res_id_2.text = res_id_1.text = "smi:local/abcde"
    >>> assert(res_id_1 == res_id_2)

    ResourceIdentifier instances can be used as dictionary keys.

    >>> dictionary = {}
    >>> res_id = ResourceIdentifier(text="foo")
    >>> dictionary[res_id] = "bar"
    >>> # The same ID can still be used as a key.
    >>> dictionary["foo"] = "bar"
    >>> items = dictionary.items()
    >>> items.sort()
    >>> print items
    [(ResourceIdentifier(text="foo"), 'bar'), ('foo', 'bar')]
    """
    # Class (not instance) attribute that keeps track of all resource
    # identifier throughout one Python run. Will only store weak references and
    # therefore does not interfere with the garbage collection.
    # DO NOT CHANGE THIS FROM OUTSIDE THE CLASS.
    __resource_id_weak_dict = weakref.WeakValueDictionary()
    # Use an additional dictionary to track all resource ids.
    __resource_id_tracker = collections.defaultdict(int)

    @deprecated_keywords({'resource_id': 'text'})
    def __init__(self, text=None, prefix="smi:local",
                 referred_object=None):
        # Set a default resource id in case the resource id assignment fails.
        self.__resource_id = None
        # Create a resource id if None is given and possibly use a prefix.
<<<<<<< HEAD
        if text is None:
            self.fixed = False
            self._prefix = prefix
            self._uuid = str(uuid4())
        else:
            self.fixed = True
            self.text = text
=======
        if resource_id is None:
            resource_id = str(uuid4())
            if prefix is not None:
                resource_id = "%s/%s" % (prefix, resource_id)
        # Use the setter to assure only hashable ids are set.
        self.resource_id = resource_id
>>>>>>> 8ab44cd1
        # Append the referred object in case one is given to the class level
        # reference dictionary.
        if referred_object is not None:
            self.setReferredObject(referred_object)

        # Increment the counter for the current resource id.
        ResourceIdentifier.__resource_id_tracker[self.resource_id] += 1

    def __del__(self):
        if self.resource_id not in ResourceIdentifier.__resource_id_tracker:
            return
        # Decrement the resource id counter.
        ResourceIdentifier.__resource_id_tracker[self.resource_id] -= 1
        # If below or equal to zero, delete it and also delete it from the weak
        # value dictionary.
        if ResourceIdentifier.__resource_id_tracker[self.resource_id] <= 0:
            del ResourceIdentifier.__resource_id_tracker[self.resource_id]
            try:
                del ResourceIdentifier.__resource_id_weak_dict[
                    self.resource_id]
            except KeyError:
                pass

    def getReferredObject(self):
        """
        Returns the object associated with the resource identifier.

        This works as long as at least one ResourceIdentifier with the same
        ID as this instance has an associate object.

        Will return None if no object could be found.
        """
        try:
            return ResourceIdentifier.__resource_id_weak_dict[self.resource_id]
        except KeyError:
            return None

    def setReferredObject(self, referred_object):
        """
        Sets the object the ResourceIdentifier refers to.

        If it already a weak reference it will be used, otherwise one will be
        created. If the object is None, None will be set.

        Will also append self again to the global class level reference list so
        everything stays consistent.
        """
        # If it does not yet exists simply set it.
        if self.resource_id not in ResourceIdentifier.__resource_id_weak_dict:
            ResourceIdentifier.__resource_id_weak_dict[self.resource_id] = \
                referred_object
            return
        # Otherwise check if the existing element the same as the new one. If
        # it is do nothing, otherwise raise a warning and set the new object as
        # the referred object.
        if ResourceIdentifier.__resource_id_weak_dict[self.resource_id] is \
                referred_object:
            return
        msg = "The resource identifier '%s' already exists and points to " + \
              "another object: '%s'." +\
              "It will now point to the object referred to by the new " + \
              "resource identifier."
<<<<<<< HEAD
        msg = msg % (self.text,
                     repr(ResourceIdentifier.__resource_id_weak_dict[self]))
=======
        msg = msg % (self.resource_id, repr(
            ResourceIdentifier.__resource_id_weak_dict[self.resource_id]))
>>>>>>> 8ab44cd1
        # Always raise the warning!
        warnings.warn_explicit(msg, UserWarning, __file__,
                               inspect.currentframe().f_back.f_lineno)
        ResourceIdentifier.__resource_id_weak_dict[self.resource_id] = \
            referred_object

    def convertIDToQuakeMLURI(self, authority_id="local"):
        """
        Converts the current ID to a valid QuakeML URI.

        Only an invalid QuakeML ResourceIdentifier string it will be converted
        to a valid one.  Otherwise nothing will happen but after calling this
        method the user can be sure that the ID is a valid QuakeML URI.

        The resulting ID will be of the form
            smi:authority_id/prefix/resource_id

        :type authority_id: str, optional
        :param authority_id: The base url of the resulting string. Defaults to
            ``"local"``.
        """
        quakeml_uri = self.getQuakeMLURI(authority_id=authority_id)
        if quakeml_uri == self.text:
            return
<<<<<<< HEAD
        self.text = quakeml_uri
=======
        self.resource_id = quakeml_uri
>>>>>>> 8ab44cd1

    def getQuakeMLURI(self, authority_id="local"):
        """
        Returns the ID as a valid QuakeML URI if possible. Does not
        change the ID itself.

        >>> res_id = ResourceIdentifier("some_id")
        >>> print res_id.getQuakeMLURI()
        smi:local/some_id
        >>> # Did not change the actual resource id.
        >>> print res_id.text
        some_id
        """
        text = self.text
        if str(text).strip() == "":
            text = str(uuid4())

        regex = r"^(smi|quakeml):[\w\d][\w\d\-\.\*\(\)_~']{2,}/[\w\d\-\." + \
                r"\*\(\)_~'][\w\d\-\.\*\(\)\+\?_~'=,;#/&amp;]*$"
        result = re.match(regex, str(text))
        if result is not None:
            return text
        text = 'smi:%s/%s' % (authority_id, str(text))
        # Check once again just to be sure no weird symbols are stored in the
        # ID.
        result = re.match(regex, text)
        if result is None:
            msg = "Failed to create a valid QuakeML ResourceIdentifier."
            raise ValueError(msg)
        return text

    def copy(self):
        """
        Returns a copy of the ResourceIdentifier.

        >>> res_id = ResourceIdentifier()
        >>> res_id_2 = res_id.copy()
        >>> print res_id is res_id_2
        False
        >>> print res_id == res_id_2
        True
        """
<<<<<<< HEAD
        return deepcopy(self)

    @property
    def text(self):
        """
        Unique identifier of the current instance.
        """
        if self.fixed:
            return self.__dict__.get("text")
        else:
            text = self.prefix
            if not text.endswith("/"):
                text += "/"
            text += self.uuid
            return text

    @text.deleter
    def text(self):
=======
        return ResourceIdentifier(resource_id=self.resource_id)

    @property
    def resource_id(self):
>>>>>>> 8ab44cd1
        """
        unique identifier of the current instance
        """
<<<<<<< HEAD
        msg = "The resource id cannot be deleted."
        raise Exception(msg)

    @text.setter
    def text(self, value):
        self.fixed = True
        if not isinstance(value, basestring):
            msg = "attribute text needs to be a string."
            raise TypeError(msg)
        self.__dict__["text"] = value

    @property
    def prefix(self):
        return self._prefix

    @prefix.deleter
    def prefix(self):
        self._prefix = ""

    @prefix.setter
    def prefix(self, value):
        if not isinstance(value, basestring):
            msg = "prefix text needs to be a string."
            raise TypeError(msg)
        self._prefix = value

    @property
    def uuid(self):
        return self._uuid

    @uuid.deleter
    def uuid(self):
        """
        Deleting is uuid hash is forbidden and will not work.
        """
        msg = "The uuid cannot be deleted."
        raise Exception(msg)

    @uuid.setter
    def uuid(self, value):
        """
        Setting is uuid hash is forbidden and will not work.
        """
        msg = "The uuid cannot be set manually."
        raise Exception(msg)

    @property
    @deprecated("Attribute 'resource_id' was renamed to 'text'. "
                "Use that instead.")
    def resource_id(self):
        return self.text

    @resource_id.deleter
    @deprecated("Attribute 'resource_id' was renamed to 'text'. "
                "Use that instead.")
    def resource_id(self):
        del self.text

    @resource_id.setter
    @deprecated("Attribute 'resource_id' was renamed to 'text'. "
                "Use that instead.")
    def resource_id(self, value):
        self.text = value
=======
        return self.__resource_id

    @resource_id.setter
    def resource_id(self, value):
        # Raises the correct exception in case a value is not hashable..
        hash(value)
        self.__resource_id = value
>>>>>>> 8ab44cd1

    def __str__(self):
        return self.text

    def __repr__(self):
        return 'ResourceIdentifier(text="%s")' % self.text

    def __eq__(self, other):
        if not isinstance(other, ResourceIdentifier):
            return False
        if self.text == other.text:
            return True
        return False

    def __ne__(self, other):
        return not self.__eq__(other)

    def __hash__(self):
        """
        Uses the same hash as the resource id. This means that class instances
        can be used in dictionaries and other hashed types.

        Both the object and it's id can still be independently used as
        dictionary keys.
        """
        return self.text.__hash__()

    def regenerate_uuid(self):
        """
        Regenerates the uuid part of the ID. Does nothing for resource
        identifiers with a user-set, fixed text.
        """
        self._uuid = str(uuid4())


__CreationInfo = _eventTypeClassFactory(
    "__CreationInfo",
    class_attributes=[("agency_id", str),
                      ("agency_uri", ResourceIdentifier),
                      ("author", str),
                      ("author_uri", ResourceIdentifier),
                      ("creation_time", UTCDateTime),
                      ("version", str)])


class CreationInfo(__CreationInfo):
    """
    CreationInfo is used to describe creation metadata (author, version, and
    creation time) of a resource.

    :type agency_id: str, optional
    :param agency_id: Designation of agency that published a resource.
    :type agency_uri: :class:`~obspy.core.event.ResourceIdentifier`, optional
    :param agency_uri: Resource Identifier of the agency that published a
        resource.
    :type author: str, optional
    :param author: Name describing the author of a resource.
    :type author_uri: :class:`~obspy.core.event.ResourceIdentifier`, optional
    :param author_uri: Resource Identifier of the author of a resource.
    :type creation_time: UTCDateTime, optional
    :param creation_time: Time of creation of a resource.
    :type version: str, optional
    :param version: Version string of a resource

    >>> info = CreationInfo(author="obspy.org", version="0.0.1")
    >>> print info
    CreationInfo(author='obspy.org', version='0.0.1')
    """


__TimeWindow = _eventTypeClassFactory(
    "__TimeWindow",
    class_attributes=[("begin", float),
                      ("end", float),
                      ("reference", UTCDateTime)])


class TimeWindow(__TimeWindow):
    """
    Describes a time window for amplitude measurements, given by a central
    point in time, and points in time before and after this central point. Both
    points before and after may coincide with the central point.

    :type begin: float
    :param begin: Absolute value of duration of time interval before reference
        point in time window. The value may be zero, but not negative. Unit: s
    :type end: float
    :param end: Absolute value of duration of time interval after reference
        point in time window. The value may be zero, but not negative.  Unit: s
    :type reference: :class:`~obspy.core.utcdatetime.UTCDateTime`
    :param reference: Reference point in time (“central” point).
    """


__CompositeTime = _eventTypeClassFactory(
    "__CompositeTime",
    class_attributes=[("year", int, ATTRIBUTE_HAS_ERRORS),
                      ("month", int, ATTRIBUTE_HAS_ERRORS),
                      ("day", int, ATTRIBUTE_HAS_ERRORS),
                      ("hour", int, ATTRIBUTE_HAS_ERRORS),
                      ("minute", int, ATTRIBUTE_HAS_ERRORS),
                      ("second", float, ATTRIBUTE_HAS_ERRORS)])


class CompositeTime(__CompositeTime):
    """
    Focal times differ significantly in their precision. While focal times of
    instrumentally located earthquakes are estimated precisely down to seconds,
    historic events have only incomplete time descriptions. Sometimes, even
    contradictory information about the rupture time exist. The CompositeTime
    type allows for such complex descriptions. If the specification is given
    with no greater accuracy than days (i.e., no time components are given),
    the date refers to local time. However, if time components are given, they
    have to refer to UTC.

    :type year: int
    :param year: Year or range of years of the event’s focal time.
    :type year_errors: :class:`~obspy.core.util.AttribDict`
    :param year_errors: AttribDict containing error quantities.
    :type month: int
    :param month: Month or range of months of the event’s focal time.
    :type month_errors: :class:`~obspy.core.util.AttribDict`
    :param month_errors: AttribDict containing error quantities.
    :type day: int
    :param day: Day or range of days of the event’s focal time.
    :type day_errors: :class:`~obspy.core.util.AttribDict`
    :param day_errors: AttribDict containing error quantities.
    :type hour: int
    :param hour: Hour or range of hours of the event’s focal time.
    :type hour_errors: :class:`~obspy.core.util.AttribDict`
    :param hour_errors: AttribDict containing error quantities.
    :type minute: int
    :param minute: Minute or range of minutes of the event’s focal time.
    :type minute_errors: :class:`~obspy.core.util.AttribDict`
    :param minute_errors: AttribDict containing error quantities.
    :type second: float
    :param second: Second and fraction of seconds or range of seconds with
        fraction of the event’s focal time.
    :type second_errors: :class:`~obspy.core.util.AttribDict`
    :param second_errors: AttribDict containing error quantities.

    >>> print CompositeTime(2011, 1, 1)
    CompositeTime(year=2011, month=1, day=1)
    >>> # Can also be instantiated with the uncertainties.
    >>> print CompositeTime(year=2011, year_errors={"uncertainty":1})
    CompositeTime(year=2011 [uncertainty=1])
    """


__Comment = _eventTypeClassFactory(
    "__Comment",
    class_attributes=[("text", str),
                      ("resource_id", ResourceIdentifier),
                      ("creation_info", CreationInfo)])


class Comment(__Comment):
    """
    Comment holds information on comments to a resource as well as author and
    creation time information.

    :type text: str
    :param text: Text of comment.
    :type resource_id: :class:`~obspy.core.event.ResourceIdentifier`, optional
    :param resource_id: Resource identifier of comment.
    :type force_resource_id: bool, optional
    :param force_resource_id: If set to False, the automatic initialization of
        `resource_id` attribute in case it is not specified will be skipped.
    :type creation_info: :class:`~obspy.core.event.CreationInfo`, optional
    :param creation_info: Creation info for the comment.

    >>> comment = Comment(text="Some comment")
    >>> print comment  # doctest:+ELLIPSIS
    Comment(text='Some comment', resource_id=ResourceIdentifier(...))
    >>> comment = Comment(text="Some comment", force_resource_id=False)
    >>> print comment
    Comment(text='Some comment')
    >>> comment.resource_id = "comments/obspy-comment-123456"
    >>> print comment # doctest:+ELLIPSIS
    Comment(text='Some comment', resource_id=ResourceIdentifier(...))
    >>> comment.creation_info = {"author": "obspy.org"}
    >>> print comment.creation_info
    CreationInfo(author='obspy.org')
    """


__WaveformStreamID = _eventTypeClassFactory(
    "__WaveformStreamID",
    class_attributes=[("network_code", str),
                      ("station_code", str),
                      ("channel_code", str),
                      ("location_code", str),
                      ("resource_uri", ResourceIdentifier)])


class WaveformStreamID(__WaveformStreamID):
    """
    Reference to a stream description in an inventory.

    This is mostly equivalent to the combination of networkCode, stationCode,
    locationCode, and channelCode. However, additional information, e. g.,
    sampling rate, can be referenced by the resourceURI. It is recommended to
    use resourceURI as a flexible, abstract, and unique stream ID that allows
    to describe different processing levels, or resampled/filtered products of
    the same initial stream, without violating the intrinsic meaning of the
    legacy identifiers (network, station, channel, and location codes).
    However, for operation in the context of legacy systems, the classical
    identifier components are supported.

    :type network_code: str
    :param network_code: Network code.
    :type station_code: str
    :param station_code: Station code.
    :type location_code: str, optional
    :param location_code: Location code.
    :type channel_code: str, optional
    :param channel_code: Channel code.
    :type resource_uri: :class:`~obspy.core.event.ResourceIdentifier`, optional
    :param resource_uri: Resource identifier for the waveform stream.
    :type seed_string: str, optional
    :param seed_string: Provides an alternative initialization way by passing a
        SEED waveform string in the form network.station.location.channel, e.g.
        BW.FUR..EHZ, which will be used to populate the WaveformStreamID's
        attributes.
        It will only be used if the network, station, location and channel
        keyword argument are ALL None.

    .. rubric:: Example

    >>> # Can be initialized with a SEED string or with individual components.
    >>> stream_id = WaveformStreamID(network_code="BW", station_code="FUR",
    ...                              location_code="", channel_code="EHZ")
    >>> print stream_id # doctest: +NORMALIZE_WHITESPACE +ELLIPSIS
    WaveformStreamID
          network_code: 'BW'
          station_code: 'FUR'
          channel_code: 'EHZ'
         location_code: ''
    >>> stream_id = WaveformStreamID(seed_string="BW.FUR..EHZ")
    >>> print stream_id # doctest: +NORMALIZE_WHITESPACE +ELLIPSIS
    WaveformStreamID
          network_code: 'BW'
          station_code: 'FUR'
          channel_code: 'EHZ'
         location_code: ''
    >>> # Can also return the SEED string.
    >>> print stream_id.getSEEDString()
    BW.FUR..EHZ
    """
    def __init__(self, network_code=None, station_code=None,
                 location_code=None, channel_code=None, resource_uri=None,
                 seed_string=None):
        # Use the seed_string if it is given and everything else is not.
        if (seed_string is not None) and (network_code is None) and \
           (station_code is None) and (location_code is None) and \
           (channel_code is None):
            try:
                network_code, station_code, location_code, channel_code = \
                    seed_string.split('.')
            except ValueError:
                warnings.warn("In WaveformStreamID.__init__(): " +
                              "seed_string was given but could not be parsed")
                pass
            if not any([bool(_i) for _i in [network_code, station_code,
                                            location_code, channel_code]]):
                network_code, station_code, location_code, channel_code = \
                    4 * [None]
        super(WaveformStreamID, self).__init__(network_code=network_code,
                                               station_code=station_code,
                                               location_code=location_code,
                                               channel_code=channel_code,
                                               resource_uri=resource_uri)

    def getSEEDString(self):
        return "%s.%s.%s.%s" % (
            self.network_code if self.network_code else "",
            self.station_code if self.station_code else "",
            self.location_code if self.location_code else "",
            self.channel_code if self.channel_code else "")


__Amplitude = _eventTypeClassFactory(
    "__Amplitude",
    class_attributes=[("resource_id", ResourceIdentifier),
                      ("generic_amplitude", float, ATTRIBUTE_HAS_ERRORS),
                      ("type", str),
                      ("category", AmplitudeCategory),
                      ("unit", AmplitudeUnit),
                      ("method_id", ResourceIdentifier),
                      ("period", float),
                      ("snr", float),
                      ("time_window", TimeWindow),
                      ("pick_id", ResourceIdentifier),
                      ("waveform_id", WaveformStreamID),
                      ("filter_id", ResourceIdentifier),
                      ("scaling_time", UTCDateTime, ATTRIBUTE_HAS_ERRORS),
                      ("magnitude_hint", str),
                      ("evaluation_mode", EvaluationMode),
                      ("evaluation_status", EvaluationStatus),
                      ("creation_info", CreationInfo)],
    class_contains=["comments"])


class Amplitude(__Amplitude):
    """
    This class represents a quantification of the waveform anomaly, usually a
    single amplitude measurement or a measurement of the visible signal
    duration for duration magnitudes.

    :type resource_id: :class:`~obspy.core.event.ResourceIdentifier`
    :param resource_id: Resource identifier of Amplitude.
    :type force_resource_id: bool, optional
    :param force_resource_id: If set to False, the automatic initialization of
        `resource_id` attribute in case it is not specified will be skipped.
    :type generic_amplitude: float
    :param generic_amplitude: Measured amplitude value for the given
        waveformID. Note that this attribute can describe different physical
        quantities, depending on the type and category of the amplitude. These
        can be, e.g., displacement, velocity, or a period. If the only
        amplitude information is a period, it has to specified here, not in the
        period attribute. The latter can be used if the amplitude measurement
        contains information on, e.g., displacement and an additional period.
        Since the physical quantity described by this attribute is not fixed,
        the unit of measurement cannot be defined in advance. However, the
        quantity has to be specified in SI base units. The enumeration given in
        attribute unit provides the most likely units that could be needed
        here. For clarity, using the optional unit attribute is highly
        encouraged.
    :type generic_amplitude_errors: :class:`~obspy.core.util.AttribDict`
    :param generic_amplitude_errors: AttribDict containing error quantities.
    :type type: str, optional
    :param type: Describes the type of amplitude using the nomenclature from
        Storchak et al. (2003). Possible values are:
            * unspecified amplitude reading (``'A'``),
            * amplitude reading for local magnitude (``'AML'``),
            * amplitude reading for body wave magnitude (``'AMB'``),
            * amplitude reading for surface wave magnitude (``'AMS'``), and
            * time of visible end of record for duration magnitude (``'END'``).
    :type category: str, optional
    :param category:  Amplitude category.  This attribute describes the way the
        waveform trace is evaluated to derive an amplitude value. This can be
        just reading a single value for a given point in time (point), taking a
        mean value over a time interval (mean), integrating the trace over a
        time interval (integral), specifying just a time interval (duration),
        or evaluating a period (period).
        Possible values are:
            * ``"point"``,
            * ``"mean"``,
            * ``"duration"``,
            * ``"period"``,
            * ``"integral"``,
            * ``"other"``
    :type unit: str, optional
    :param unit: Amplitude unit. This attribute provides the most likely
        measurement units for the physical quantity described in the
        genericAmplitude attribute. Possible values are specified as
        combinations of SI base units.
        Possible values are:
            * ``"m"``,
            * ``"s"``,
            * ``"m/s"``,
            * ``"m/(s*s)"``,
            * ``"m*s"``,
            * ``"dimensionless"``,
            * ``"other"``
    :type method_id: :class:`~obspy.core.event.ResourceIdentifier`, optional
    :param method_id: Describes the method of amplitude determination.
    :type period: float, optional
    :param period: Dominant period in the timeWindow in case of amplitude
        measurements. Not used for duration magnitude.  Unit: s
    :type snr: float, optional
    :param snr: Signal-to-noise ratio of the spectrogram at the location the
        amplitude was measured.
    :type time_window: :class:`~obspy.core.event.TimeWindow`, optional
    :param time_window: Description of the time window used for amplitude
        measurement. Recommended for duration magnitudes.
    :type pick_id: :class:`~obspy.core.event.ResourceIdentifier`, optional
    :param pick_id: Refers to the ``resource_id`` of an associated
        :class:`~obspy.core.event.Pick` object.
    :type waveform_id: :class:`~obspy.core.event.ResourceIdentifier`, optional
    :param waveform_id: Identifies the waveform stream on which the amplitude
        was measured.
    :type filter_id: :class:`~obspy.core.event.ResourceIdentifier`, optional
    :param filter_id: Identifies the filter or filter setup used for filtering
        the waveform stream referenced by ``waveform_id``.
    :type scaling_time: :class:`~obspy.core.UTCDateTime`, optional
    :param scaling_time: Scaling time for amplitude measurement.
    :type scaling_time_errors: :class:`~obspy.core.util.AttribDict`
    :param scaling_time_errors: AttribDict containing error quantities.
    :type magnitude_hint: str, optional
    :param magnitude_hint: Type of magnitude the amplitude measurement is used
        for.  This is a free-text field because it is impossible to cover all
        existing magnitude type designations with an enumeration. Possible
        values are:
            * unspecified magnitude (``'M'``),
            * local magnitude (``'ML'``),
            * body wave magnitude (``'Mb'``),
            * surface wave magnitude (``'MS'``),
            * moment magnitude (``'Mw'``),
            * duration magnitude (``'Md'``)
            * coda magnitude (``'Mc'``)
            * ``'MH'``, ``'Mwp'``, ``'M50'``, ``'M100'``, etc.
    :type evaluation_mode: str, optional
    :param evaluation_mode: Evaluation mode of Amplitude. Allowed values are
        the following:
            * ``"manual"``
            * ``"automatic"``
    :type evaluation_status: str, optional
    :param evaluation_status: Evaluation status of Amplitude. Allowed values
        are the following:
            * ``"preliminary"``
            * ``"confirmed"``
            * ``"reviewed"``
            * ``"final"``
            * ``"rejected"``
            * ``"reported"``
    :type comments: list of :class:`~obspy.core.event.Comment`, optional
    :param comments: Additional comments.
    :type creation_info: :class:`~obspy.core.event.CreationInfo`, optional
    :param creation_info: CreationInfo for the Amplitude object.
    """


__Pick = _eventTypeClassFactory(
    "__Pick",
    class_attributes=[("resource_id", ResourceIdentifier),
                      ("time", UTCDateTime, ATTRIBUTE_HAS_ERRORS),
                      ("waveform_id", WaveformStreamID),
                      ("filter_id", ResourceIdentifier),
                      ("method_id", ResourceIdentifier),
                      ("horizontal_slowness", float, ATTRIBUTE_HAS_ERRORS),
                      ("backazimuth", float, ATTRIBUTE_HAS_ERRORS),
                      ("slowness_method_id", ResourceIdentifier),
                      ("onset", PickOnset),
                      ("phase_hint", str),
                      ("polarity", PickPolarity),
                      ("evaluation_mode", EvaluationMode),
                      ("evaluation_status", EvaluationStatus),
                      ("creation_info", CreationInfo)],
    class_contains=["comments"])


class Pick(__Pick):
    """
    A pick is the observation of an amplitude anomaly in a seismogram at a
    specific point in time. It is not necessarily related to a seismic event.

    :type resource_id: :class:`~obspy.core.event.ResourceIdentifier`
    :param resource_id: Resource identifier of Pick.
    :type force_resource_id: bool, optional
    :param force_resource_id: If set to False, the automatic initialization of
        `resource_id` attribute in case it is not specified will be skipped.
    :type time: :class:`~obspy.core.UTCDateTime`
    :param time: Observed onset time of signal (“pick time”).
    :type time_errors: :class:`~obspy.core.util.AttribDict`
    :param time_errors: AttribDict containing error quantities.
    :type waveform_id: :class:`~obspy.core.event.WaveformStreamID`
    :param waveform_id: Identifes the waveform stream.
    :type filter_id: :class:`~obspy.core.event.ResourceIdentifier`, optional
    :param filter_id: dentifies the filter or filter setup used for filtering
        the waveform stream referenced by waveform_id.
    :type method_id: :class:`~obspy.core.event.ResourceIdentifier`, optional
    :param method_id: Identifies the picker that produced the pick. This can be
        either a detection software program or a person.
    :type horizontal_slowness: float, optional
    :param horizontal_slowness: Observed horizontal slowness of the signal.
        Most relevant in array measurements. Unit: s·deg^(−1)
    :type horizontal_slowness_errors: :class:`~obspy.core.util.AttribDict`
    :param horizontal_slowness_errors: AttribDict containing error quantities.
    :type backazimuth: float, optional
    :param backazimuth: Observed backazimuth of the signal. Most relevant in
        array measurements. Unit: deg
    :type backazimuth_errors: :class:`~obspy.core.util.AttribDict`
    :param backazimuth_errors: AttribDict containing error quantities.
    :type slowness_method_id: :class:`~obspy.core.event.ResourceIdentifier`,
        optional
    :param slowness_method_id: Identifies the method that was used to determine
        the slowness.
    :type onset: str, optional
    :param onset: Flag that roughly categorizes the sharpness of the onset.
        Allowed values are:
            * ``"emergent"``
            * ``"impulsive"``
            * ``"questionable"``
    :type phase_hint: str, optional
    :param phase_hint: Tentative phase identification as specified by the
        picker.
    :type polarity: str, optional
    :param polarity: Indicates the polarity of first motion, usually from
        impulsive onsets. Allowed values are:
            * ``"positive"``
            * ``"negative"``
            * ``"undecidable"``
    :type evaluation_mode: str, optional
    :param evaluation_mode: Evaluation mode of Pick. Allowed values are the
        following:
            * ``"manual"``
            * ``"automatic"``
    :type evaluation_status: str, optional
    :param evaluation_status: Evaluation status of Pick. Allowed values are
        the following:
            * ``"preliminary"``
            * ``"confirmed"``
            * ``"reviewed"``
            * ``"final"``
            * ``"rejected"``
            * ``"reported"``
    :type comments: list of :class:`~obspy.core.event.Comment`, optional
    :param comments: Additional comments.
    :type creation_info: :class:`~obspy.core.event.CreationInfo`, optional
    :param creation_info: CreationInfo for the Pick object.
    """


__Arrival = _eventTypeClassFactory(
    "__Arrival",
    class_attributes=[("resource_id", ResourceIdentifier),
                      ("pick_id", ResourceIdentifier),
                      ("phase", str),
                      ("time_correction", float),
                      ("azimuth", float),
                      ("distance", float),
                      ("takeoff_angle", float, ATTRIBUTE_HAS_ERRORS),
                      ("time_residual", float),
                      ("horizontal_slowness_residual", float),
                      ("backazimuth_residual", float),
                      ("time_weight", float),
                      ("horizontal_slowness_weight", float),
                      ("backazimuth_weight", float),
                      ("earth_model_id", ResourceIdentifier),
                      ("creation_info", CreationInfo)],
    class_contains=["comments"])


class Arrival(__Arrival):
    """
    Successful association of a pick with an origin qualifies this pick as an
    arrival. An arrival thus connects a pick with an origin and provides
    additional attributes that describe this relationship. Usually
    qualification of a pick as an arrival for a given origin is a hypothesis,
    which is based on assumptions about the type of arrival (phase) as well as
    observed and (on the basis of an earth model) computed arrival times, or
    the residual, respectively. Additional pick attributes like the horizontal
    slowness and backazimuth of the observed wave—especially if derived from
    array data—may further constrain the nature of the arrival.

    :type resource_id: :class:`~obspy.core.event.ResourceIdentifier`
    :param resource_id: Resource identifier of Arrival.
    :type force_resource_id: bool, optional
    :param force_resource_id: If set to False, the automatic initialization of
        `resource_id` attribute in case it is not specified will be skipped.
    :type pick_id: :class:`~obspy.core.event.ResourceIdentifier`
    :param pick_id: Refers to the resource_id of a Pick.
    :type phase: str
    :param phase: Phase identification. For possible values, please refer to
        the description of the Phase object.
    :type time_correction: float, optional
    :param time_correction: Time correction value. Usually, a value
        characteristic for the station at which the pick was detected,
        sometimes also characteristic for the phase type or the slowness.
        Unit: s
    :type azimuth: float, optional
    :param azimuth: Azimuth of station as seen from the epicenter. Unit: deg
    :type distance: float, optional
    :param distance: Epicentral distance. Unit: deg
    :type takeoff_angle: float, optional
    :param takeoff_angle: Angle of emerging ray at the source, measured against
        the downward normal direction. Unit: deg
    :type takeoff_angle_errors: :class:`~obspy.core.util.AttribDict`
    :param takeoff_angle_errors: AttribDict containing error quantities.
    :type time_residual: float, optional
    :param time_residual: Residual between observed and expected arrival time
        assuming proper phase identification and given the earth_model_ID of
        the Origin, taking into account the time_correction. Unit: s
    :type horizontal_slowness_residual: float, optional
    :param horizontal_slowness_residual: Residual of horizontal slowness and
        the expected slowness given the current origin (refers to attribute
        horizontal_slowness of class Pick).
    :type backazimuth_residual: float, optional
    :param backazimuth_residual: Residual of backazimuth and the backazimuth
        computed for the current origin (refers to attribute backazimuth of
        class Pick).
    :type time_weight: float, optional
    :param time_weight: Weight of the arrival time for computation of the
        associated Origin. Note that the sum of all weights is not required to
        be unity.
    :type horizontal_slowness_weight: float, optional
    :param horizontal_slowness_weight: Weight of the horizontal slowness for
        computation of the associated Origin. Note that the sum of all weights
        is not required to be unity.
    :type backazimuth_weight: float, optional
    :param backazimuth_weight: Weight of the backazimuth for computation of the
        associated Origin. Note that the sum of all weights is not required to
        be unity.
    :type earth_model_id: :class:`~obspy.core.event.ResourceIdentifier`,
        optional
    :param earth_model_id: Earth model which is used for the association of
        Arrival to Pick and computation of the residuals.
    :type comments: list of :class:`~obspy.core.event.Comment`, optional
    :param comments: Additional comments.
    :type creation_info: :class:`~obspy.core.event.CreationInfo`, optional
    :param creation_info: CreationInfo for the Arrival object.
    """


__OriginQuality = _eventTypeClassFactory(
    "__OriginQuality",
    class_attributes=[("associated_phase_count", int),
                      ("used_phase_count", int),
                      ("associated_station_count", int),
                      ("used_station_count", int),
                      ("depth_phase_count", int),
                      ("standard_error", float),
                      ("azimuthal_gap", float),
                      ("secondary_azimuthal_gap", float),
                      ("ground_truth_level", str),
                      ("minimum_distance", float),
                      ("maximum_distance", float),
                      ("median_distance", float)])


class OriginQuality(__OriginQuality):
    """
    This type contains various attributes commonly used to describe the quality
    of an origin, e. g., errors, azimuthal coverage, etc. Origin objects have
    an optional attribute of the type OriginQuality.

    :type associated_phase_count: int, optional
    :param associated_phase_count: Number of associated phases, regardless of
        their use for origin computation.
    :type used_phase_count: int, optional
    :param used_phase_count: Number of defining phases, i. e., phase
        observations that were actually used for computing the origin. Note
        that there may be more than one defining phase per station.
    :type associated_station_count: int, optional
    :param associated_station_count: Number of stations at which the event was
        observed.
    :type used_station_count: int, optional
    :param used_station_count: Number of stations from which data was used for
        origin computation.
    :type depth_phase_count: int, optional
    :param depth_phase_count: Number of depth phases (typically pP, sometimes
        sP) used in depth computation.
    :type standard_error: float, optional
    :param standard_error: RMS of the travel time residuals of the arrivals
        used for the origin computation. Unit: s
    :type azimuthal_gap: float, optional
    :param azimuthal_gap: Largest azimuthal gap in station distribution as seen
        from epicenter. For an illustration of azimuthal gap and secondary
        azimuthal gap (see below), see Fig. 5 of Bond ́ar et al. (2004).
        Unit: deg
    :type secondary_azimuthal_gap: float, optional
    :param secondary_azimuthal_gap: Secondary azimuthal gap in station
        distribution, i. e., the largest azimuthal gap a station closes.
        Unit: deg
    :type ground_truth_level: str, optional
    :param ground_truth_level: String describing ground-truth level, e. g. GT0,
        GT5, etc.
    :type minimum_distance: float, optional
    :param minimum_distance: Epicentral distance of station closest to the
        epicenter.  Unit: deg
    :type maximum_distance: float, optional
    :param maximum_distance: Epicentral distance of station farthest from the
        epicenter.  Unit: deg
    :type median_distance: float, optional
    :param median_distance: Median epicentral distance of used stations.
        Unit: deg
    """


__ConfidenceEllipsoid = _eventTypeClassFactory(
    "__ConfidenceEllipsoid",
    class_attributes=[("semi_major_axis_length", float),
                      ("semi_minor_axis_length", float),
                      ("semi_intermediate_axis_length", float),
                      ("major_axis_plunge", float),
                      ("major_axis_azimuth", float),
                      ("major_axis_rotation", float)])


class ConfidenceEllipsoid(__ConfidenceEllipsoid):
    """
    This class represents a description of the location uncertainty as a
    confidence ellipsoid with arbitrary orientation in space. See the QuakeML
    documentation for the full details

    :param semi_major_axis_length: Largest uncertainty, corresponding to the
        semi-major axis of the confidence ellipsoid. Unit: m
    :param semi_minor_axis_length: Smallest uncertainty, corresponding to the
        semi-minor axis of the confidence ellipsoid. Unit: m
    :param semi_intermediate_axis_length: Uncertainty in direction orthogonal
        to major and minor axes of the confidence ellipsoid. Unit: m
    :param major_axis_plunge: Plunge angle of major axis of confidence
        ellipsoid. Corresponds to Tait-Bryan angle φ. Unit: deg
    :param major_axis_azimuth: Azimuth angle of major axis of confidence
        ellipsoid. Corresponds to Tait-Bryan angle ψ. Unit: deg
    :param major_axis_rotation: This angle describes a rotation about the
        confidence ellipsoid’s major axis which is required to define the
        direction of the ellipsoid’s minor axis. Corresponds to Tait-Bryan
        angle θ.
        Unit: deg
    """


__OriginUncertainty = _eventTypeClassFactory(
    "__OriginUncertainty",
    class_attributes=[("horizontal_uncertainty", float),
                      ("min_horizontal_uncertainty", float),
                      ("max_horizontal_uncertainty", float),
                      ("azimuth_max_horizontal_uncertainty", float),
                      ("confidence_ellipsoid", ConfidenceEllipsoid),
                      ("preferred_description", OriginUncertaintyDescription),
                      ("confidence_level", float)])


class OriginUncertainty(__OriginUncertainty):
    """
    This class describes the location uncertainties of an origin.

    The uncertainty can be described either as a simple circular horizontal
    uncertainty, an uncertainty ellipse according to IMS1.0, or a confidence
    ellipsoid. If multiple uncertainty models are given, the preferred variant
    can be specified in the attribute ``preferred_description``.

    :type horizontal_uncertainty: float, optional
    :param horizontal_uncertainty: Circular confidence region, given by single
        value of horizontal uncertainty. Unit: m
    :type min_horizontal_uncertainty: float, optional
    :param min_horizontal_uncertainty: Semi-minor axis of confidence ellipse.
        Unit: m
    :type max_horizontal_uncertainty: float, optional
    :param max_horizontal_uncertainty: Semi-major axis of confidence ellipse.
        Unit: m
    :type azimuth_max_horizontal_uncertainty: float, optional
    :param azimuth_max_horizontal_uncertainty: Azimuth of major axis of
        confidence ellipse. Measured clockwise from South-North direction at
        epicenter. Unit: deg
    :type confidence_ellipsoid: :class:`~obspy.core.event.ConfidenceEllipsoid`,
        optional
    :param confidence_ellipsoid: Confidence ellipsoid
    :type preferred_description: str, optional
    :param preferred_description: Preferred uncertainty description. Allowed
        values are the following:
            * horizontal uncertainty
            * uncertainty ellipse
            * confidence ellipsoid
    :type confidence_level: float, optional
    :param confidence_level: Confidence level of the uncertainty, given in
        percent.
    """


__Origin = _eventTypeClassFactory(
    "__Origin",
    class_attributes=[("resource_id", ResourceIdentifier),
                      ("time", UTCDateTime, ATTRIBUTE_HAS_ERRORS),
                      ("longitude", float, ATTRIBUTE_HAS_ERRORS),
                      ("latitude", float, ATTRIBUTE_HAS_ERRORS),
                      ("depth", float, ATTRIBUTE_HAS_ERRORS),
                      ("depth_type", OriginDepthType),
                      ("time_fixed", bool),
                      ("epicenter_fixed", bool),
                      ("reference_system_id", ResourceIdentifier),
                      ("method_id", ResourceIdentifier),
                      ("earth_model_id", ResourceIdentifier),
                      ("quality", OriginQuality),
                      ("origin_type", OriginType),
                      ("origin_uncertainty", OriginUncertainty),
                      ("region", str),
                      ("evaluation_mode", EvaluationMode),
                      ("evaluation_status", EvaluationStatus),
                      ("creation_info", CreationInfo)],
    class_contains=["comments", "arrivals", "composite_times"])


class Origin(__Origin):
    """
    This class represents the focal time and geographical location of an
    earthquake hypocenter, as well as additional meta-information. Origin can
    have objects of type OriginUncertainty and Arrival as child elements.

    :type resource_id: :class:`~obspy.core.event.ResourceIdentifier`
    :param resource_id: Resource identifier of Origin.
    :type force_resource_id: bool, optional
    :param force_resource_id: If set to False, the automatic initialization of
        `resource_id` attribute in case it is not specified will be skipped.
    :type time: :class:`~obspy.core.UTCDateTime`
    :param time: Focal time.
    :type time_errors: :class:`~obspy.core.util.AttribDict`
    :param time_errors: AttribDict containing error quantities.
    :type longitude: float
    :param longitude: Hypocenter longitude, with respect to the World Geodetic
        System 1984 (WGS84) reference system. Unit: deg
    :type longitude_errors: :class:`~obspy.core.util.AttribDict`
    :param longitude_errors: AttribDict containing error quantities.
    :type latitude: float
    :param latitude: Hypocenter latitude, with respect to the WGS84 reference
        system. Unit: deg
    :type latitude_errors: :class:`~obspy.core.util.AttribDict`
    :param latitude_errors: AttribDict containing error quantities.
    :type depth: float, optional
    :param depth: Depth of hypocenter with respect to the nominal sea level
        given by the WGS84 geoid. Positive values indicate hypocenters below
        sea level. For shallow hypocenters, the depth value can be negative.
        Note: Other standards use different conventions for depth measurement.
        As an example, GSE2.0, defines depth with respect to the local surface.
        If event data is converted from other formats to QuakeML, depth values
        may have to be modified accordingly. Unit: m
    :type depth_errors: :class:`~obspy.core.util.AttribDict`
    :param depth_errors: AttribDict containing error quantities.
    :type depth_type: str, optional
    :param depth_type: Type of depth determination. Allowed values are the
        following:
            * ``"from location"``
            * ``"from moment tensor inversion"``
            * ``"from modeling of broad-band P waveforms"``
            * ``"constrained by depth phases"``
            * ``"constrained by direct phases"``
            * ``"constrained by depth and direct phases"``
            * ``"operator assigned"``
            * ``"other"``
    :type time_fixed: bool, optional
    :param time_fixed: Boolean flag. True if focal time was kept fixed for
        computation of the Origin.
    :type epicenter_fixed: bool, optional
    :param epicenter_fixed: Boolean flag. True if epicenter was kept fixed for
        computation of Origin.
    :type reference_system_id: :class:`~obspy.core.event.ResourceIdentifier`,
        optional
    :param reference_system_id: Identifies the reference system used for
        hypocenter determination. This is only necessary if a modified version
        of the standard (with local extensions) is used that provides a
        non-standard coordinate system.
    :type method_id: :class:`~obspy.core.event.ResourceIdentifier`, optional
    :param method_id: Identifies the method used for locating the event.
    :type earth_model_id: :class:`~obspy.core.event.ResourceIdentifier`,
        optional
    :param earth_model_id: Identifies the earth model used in method_id.
    :type arrivals: list of :class:`~obspy.core.event.Arrival`, optional
    :param arrivals: List of arrivals associated with the origin.
    :type composite_times: list of :class:`~obspy.core.event.CompositeTime`,
        optional
    :param composite_times: Supplementary information on time of rupture start.
        Complex descriptions of focal times of historic events are possible,
        see description of the CompositeTime type. Note that even if
        compositeTime is used, the mandatory time attribute has to be set, too.
        It has to be set to the single point in time (with uncertainties
        allowed) that is most characteristic for the event.
    :type quality: :class:`~obspy.core.event.OriginQuality`, optional
    :param quality: Additional parameters describing the quality of an Origin
        determination.
    :type origin_type: str, optional
    :param origin_type: Describes the origin type. Allowed values are the
        following:
            * ``"hypocenter"``
            * ``"centroid"``
            * ``"amplitude"``
            * ``"macroseismic"``
            * ``"rupture start"``
            * ``"rupture end"``
    :type origin_uncertainty: :class:`~obspy.core.event.OriginUncertainty`,
        optional
    :param origin_uncertainty: Describes the location uncertainties of an
        origin.
    :type region: str, optional
    :param region: Can be used to decribe the geographical region of the
        epicenter location. Useful if an event has multiple origins from
        different agencies, and these have different region designations. Note
        that an event-wide region can be defined in the description attribute
        of an Event object. The user has to take care that this information
        corresponds to the region attribute of the preferred Origin.
    :type evaluation_mode: str, optional
    :param evaluation_mode: Evaluation mode of Origin. Allowed values are the
        following:
            * ``"manual"``
            * ``"automatic"``
    :type evaluation_status: str, optional
    :param evaluation_status: Evaluation status of Origin. Allowed values are
        the following:
            * ``"preliminary"``
            * ``"confirmed"``
            * ``"reviewed"``
            * ``"final"``
            * ``"rejected"``
            * ``"reported"``
    :type comments: list of :class:`~obspy.core.event.Comment`, optional
    :param comments: Additional comments.
    :type creation_info: :class:`~obspy.core.event.CreationInfo`, optional
    :param creation_info: Creation information used to describe author,
        version, and creation time.

    .. rubric:: Example

    >>> from obspy.core.event import Origin
    >>> origin = Origin()
    >>> origin.resource_id = 'smi:ch.ethz.sed/origin/37465'
    >>> origin.time = UTCDateTime(0)
    >>> origin.latitude = 12
    >>> origin.latitude_errors.confidence_level = 95.0
    >>> origin.longitude = 42
    >>> origin.depth_type = 'from location'
    >>> print(origin)  # doctest: +NORMALIZE_WHITESPACE +ELLIPSIS
    Origin
        resource_id: ResourceIdentifier(text="smi:ch.ethz.sed/...")
               time: UTCDateTime(1970, 1, 1, 0, 0)
          longitude: 42.0
           latitude: 12.0 [confidence_level=95.0]
         depth_type: 'from location'
    """


__StationMagnitudeContribution = _eventTypeClassFactory(
    "__StationMagnitudeContribution",
    class_attributes=[("station_magnitude_id", ResourceIdentifier),
                      ("residual", float),
                      ("weight", float)])


class StationMagnitudeContribution(__StationMagnitudeContribution):
    """
    This class describes the weighting of magnitude values from several
    StationMagnitude objects for computing a network magnitude estimation.

    :type station_magnitude_id: :class:`~obspy.core.event.ResourceIdentifier`,
        optional
    :param station_magnitude_id: Refers to the resource_id of a
        StationMagnitude object.
    :type residual: float, optional
    :param residual: Residual of magnitude computation.
    :type weight: float, optional
    :param weight: Weight of the magnitude value from class StationMagnitude
        for computing the magnitude value in class Magnitude. Note that there
        is no rule for the sum of the weights of all station magnitude
        contributions to a specific network magnitude. In particular, the
        weights are not required to sum up to unity.
    """


__Magnitude = _eventTypeClassFactory(
    "__Magnitude",
    class_attributes=[("resource_id", ResourceIdentifier),
                      ("mag", float, ATTRIBUTE_HAS_ERRORS),
                      ("magnitude_type", str),
                      ("origin_id", ResourceIdentifier),
                      ("method_id", ResourceIdentifier),
                      ("station_count", int),
                      ("azimuthal_gap", float),
                      ("evaluation_mode", EvaluationMode),
                      ("evaluation_status", EvaluationStatus),
                      ("creation_info", CreationInfo)],
    class_contains=["comments", "station_magnitude_contributions"])


class Magnitude(__Magnitude):
    """
    Describes a magnitude which can, but does not need to be associated with an
    origin.

    Association with an origin is expressed with the optional attribute
    originID. It is either a combination of different magnitude estimations, or
    it represents the reported magnitude for the given event.

    :type resource_id: :class:`~obspy.core.event.ResourceIdentifier`
    :param resource_id: Resource identifier of Magnitude.
    :type force_resource_id: bool, optional
    :param force_resource_id: If set to False, the automatic initialization of
        `resource_id` attribute in case it is not specified will be skipped.
    :type mag: float
    :param mag: Resulting magnitude value from combining values of type
        :class:`~obspy.core.event.StationMagnitude`. If no estimations are
        available, this value can represent the reported magnitude.
    :type mag_errors: :class:`~obspy.core.util.AttribDict`
    :param mag_errors: AttribDict containing error quantities.
    :type magnitude_type: str, optional
    :param magnitude_type: Describes the type of magnitude. This is a free-text
        field because it is impossible to cover all existing magnitude type
        designations with an enumeration. Possible values are:
            * unspecified magnitude (``'M'``),
            * local magnitude (``'ML'``),
            * body wave magnitude (``'Mb'``),
            * surface wave magnitude (``'MS'``),
            * moment magnitude (``'Mw'``),
            * duration magnitude (``'Md'``)
            * coda magnitude (``'Mc'``)
            * ``'MH'``, ``'Mwp'``, ``'M50'``, ``'M100'``, etc.
    :type origin_id: :class:`~obspy.core.event.ResourceIdentifier`, optional
    :param origin_id: Reference to an origin’s resource_id if the magnitude has
        an associated Origin.
    :type method_id: :class:`~obspy.core.event.ResourceIdentifier`, optional
    :param method_id: Identifies the method of magnitude estimation. Users
        should avoid to give contradictory information in method_id and
        magnitude_type.
    :type station_count: int, optional
    :param station_count: Number of used stations for this magnitude
        computation.
    :type azimuthal_gap: float, optional
    :param azimuthal_gap: Azimuthal gap for this magnitude computation.
        Unit: deg
    :type evaluation_mode: str, optional
    :param evaluation_mode: Evaluation mode of Magnitude. Allowed values are
        the following:
            * ``"manual"``
            * ``"automatic"``
    :type evaluation_status: :class:`~obspy.core.event.EvaluationStatus`,
        optional
    :param evaluation_status: Evaluation status of Magnitude. Allowed values
        are the following:
            * ``"preliminary"``
            * ``"confirmed"``
            * ``"reviewed"``
            * ``"final"``
            * ``"rejected"``
            * ``"reported"``
    :type comments: list of :class:`~obspy.core.event.Comment`, optional
    :param comments: Additional comments.
    :type station_magnitude_contributions: list of
        :class:`~obspy.core.event.StationMagnitudeContribution`.
    :param station_magnitude_contributions: StationMagnitudeContribution
        instances associated with the Magnitude.
    :type creation_info: :class:`~obspy.core.event.CreationInfo`, optional
    :param creation_info: Creation information used to describe author,
        version, and creation time.
    """


__StationMagnitude = _eventTypeClassFactory(
    "__StationMagnitude",
    class_attributes=[("resource_id", ResourceIdentifier),
                      ("origin_id", ResourceIdentifier),
                      ("mag", float, ATTRIBUTE_HAS_ERRORS),
                      ("station_magnitude_type", str),
                      ("amplitude_id", ResourceIdentifier),
                      ("method_id", ResourceIdentifier),
                      ("waveform_id", WaveformStreamID),
                      ("creation_info", CreationInfo)],
    class_contains=["comments"])


class StationMagnitude(__StationMagnitude):
    """
    This class describes the magnitude derived from a single waveform stream.

    :type resource_id: :class:`~obspy.core.event.ResourceIdentifier`, optional
    :param resource_id: Resource identifier of StationMagnitude.
    :type force_resource_id: bool, optional
    :param force_resource_id: If set to False, the automatic initialization of
        `resource_id` attribute in case it is not specified will be skipped.
    :type origin_id: :class:`~obspy.core.event.ResourceIdentifier`, optional
    :param origin_id: Reference to an origin’s ``resource_id`` if the
        StationMagnitude has an associated :class:`~obspy.core.event.Origin`.
    :type mag: float
    :param mag: Estimated magnitude.
    :type mag_errors: :class:`~obspy.core.util.AttribDict`
    :param mag_errors: AttribDict containing error quantities.
    :type station_magnitude_type: str, optional
    :param station_magnitude_type: See :class:`~obspy.core.event.Magnitude`
    :type amplitude_id: :class:`~obspy.core.event.ResourceIdentifier`, optional
    :param amplitude_id: dentifies the data source of the StationMagnitude. For
        magnitudes derived from amplitudes in waveforms (e.g., local magnitude
        ML), amplitudeID points to publicID in class Amplitude.
    :type method_id: :class:`~obspy.core.event.ResourceIdentifier`, optional
    :param method_id: See :class:`~obspy.core.event.Magnitude`
    :type waveform_id: :class:`~obspy.core.event.WaveformStreamID`, optional
    :param waveform_id: Identifies the waveform stream. This element can be
        helpful if no amplitude is referenced, or the amplitude is not
        available in the context. Otherwise, it would duplicate the waveform_id
        provided there and can be omitted.
    :type comments: list of :class:`~obspy.core.event.Comment`, optional
    :param comments: Additional comments.
    :type creation_info: :class:`~obspy.core.event.CreationInfo`, optional
    :param creation_info: Creation information used to describe author,
        version, and creation time.
    """


__EventDescription = _eventTypeClassFactory(
    "__EventDescription",
    class_attributes=[("text", str),
                      ("type", EventDescriptionType)])


class EventDescription(__EventDescription):
    """
    Free-form string with additional event description. This can be a
    well-known name, like 1906 San Francisco Earthquake. A number of categories
    can be given in type.

    :type text: str, optional
    :param text: Free-form text with earthquake description.
    :type type: str, optional
    :param type: Category of earthquake description. Values
        can be taken from the following:
            * ``"felt report"``
            * ``"Flinn-Engdahl region"``
            * ``"local time"``
            * ``"tectonic summary"``
            * ``"nearest cities"``
            * ``"earthquake name"``
            * ``"region name"``
    """


__Tensor = _eventTypeClassFactory(
    "__Tensor",
    class_attributes=[("m_rr", float, ATTRIBUTE_HAS_ERRORS),
                      ("m_tt", float, ATTRIBUTE_HAS_ERRORS),
                      ("m_pp", float, ATTRIBUTE_HAS_ERRORS),
                      ("m_rt", float, ATTRIBUTE_HAS_ERRORS),
                      ("m_rp", float, ATTRIBUTE_HAS_ERRORS),
                      ("m_tp", float, ATTRIBUTE_HAS_ERRORS)])


class Tensor(__Tensor):
    """
    The Tensor class represents the six moment-tensor elements Mrr, Mtt, Mpp,
    Mrt, Mrp, Mtp in the spherical coordinate system defined by local upward
    vertical (r), North-South (t), and West-East (p) directions.

    :type m_rr: float
    :param m_rr: Moment-tensor element Mrr. Unit: Nm
    :type m_rr_errors: :class:`~obspy.core.util.AttribDict`
    :param m_rr_errors: AttribDict containing error quantities.
    :type m_tt: float
    :param m_tt: Moment-tensor element Mtt. Unit: Nm
    :type m_tt_errors: :class:`~obspy.core.util.AttribDict`
    :param m_tt_errors: AttribDict containing error quantities.
    :type m_pp: float
    :param m_pp: Moment-tensor element Mpp. Unit: Nm
    :type m_pp_errors: :class:`~obspy.core.util.AttribDict`
    :param m_pp_errors: AttribDict containing error quantities.
    :type m_rt: float
    :param m_rt: Moment-tensor element Mrt. Unit: Nm
    :type m_rt_errors: :class:`~obspy.core.util.AttribDict`
    :param m_rt_errors: AttribDict containing error quantities.
    :type m_rp: float
    :param m_rp: Moment-tensor element Mrp. Unit: Nm
    :type m_rp_errors: :class:`~obspy.core.util.AttribDict`
    :param m_rp_errors: AttribDict containing error quantities.
    :type m_tp: float
    :param m_tp: Moment-tensor element Mtp. Unit: Nm
    :type m_tp_errors: :class:`~obspy.core.util.AttribDict`
    :param m_tp_errors: AttribDict containing error quantities.
    """


__DataUsed = _eventTypeClassFactory(
    "__DataUsed",
    class_attributes=[("wave_type", DataUsedWaveType),
                      ("station_count", int),
                      ("component_count", int),
                      ("shortest_period", float),
                      ("longest_period", float)])


class DataUsed(__DataUsed):
    """
    The DataUsed class describes the type of data that has been used for a
    moment-tensor inversion.

    :type wave_type: str
    :param wave_type: Type of waveform data. This can be one of the following
        values:
            * ``"P waves"``,
            * ``"body waves"``,
            * ``"surface waves"``,
            * ``"mantle waves"``,
            * ``"combined"``,
            * ``"unknown"``
    :type station_count: int, optional
    :param station_count: Number of stations that have contributed data of the
        type given in wave_type.
    :type component_count: int, optional
    :param component_count: Number of data components of the type given in
        wave_type.
    :type shortest_period: float, optional
    :param shortest_period: Shortest period present in data. Unit: s
    :type longest_period: float, optional
    :param longest_period: Longest period present in data. Unit: s
    """


__SourceTimeFunction = _eventTypeClassFactory(
    "__SourceTimeFunction",
    class_attributes=[("type", SourceTimeFunctionType),
                      ("duration", float),
                      ("rise_time", float),
                      ("decay_time", float)])


class SourceTimeFunction(__SourceTimeFunction):
    """
    Source time function used in moment-tensor inversion.

    :type type: str
    :param type: Type of source time function. Values can be taken from the
        following:
            * ``"box car"``,
            * ``"triangle"``,
            * ``"trapezoid"``,
            * ``"unknown"``
    :type duration: float
    :param duration: Source time function duration. Unit: s
    :type rise_time: float, optional
    :param rise_time: Source time function rise time. Unit: s
    :type decay_time: float, optional
    :param decay_time: Source time function decay time. Unit: s
    """


__NodalPlane = _eventTypeClassFactory(
    "__NodalPlane",
    class_attributes=[("strike", float, ATTRIBUTE_HAS_ERRORS),
                      ("dip", float, ATTRIBUTE_HAS_ERRORS),
                      ("rake", float, ATTRIBUTE_HAS_ERRORS)])


class NodalPlane(__NodalPlane):
    """
    This class describes a nodal plane using the attributes strike, dip, and
    rake. For a definition of the angles see Aki & Richards (1980).

    :type strike: float
    :param strike: Strike angle of nodal plane. Unit: deg
    :type strike_errors: :class:`~obspy.core.util.AttribDict`
    :param strike_errors: AttribDict containing error quantities.
    :type dip: float
    :param dip: Dip angle of nodal plane. Unit: deg
    :type dip_errors: :class:`~obspy.core.util.AttribDict`
    :param dip_errors: AttribDict containing error quantities.
    :type rake: float
    :param rake: Rake angle of nodal plane. Unit: deg
    :type rake_errors: :class:`~obspy.core.util.AttribDict`
    :param rake_errors: AttribDict containing error quantities.
    """


__Axis = _eventTypeClassFactory(
    "__Axis",
    class_attributes=[("azimuth", float, ATTRIBUTE_HAS_ERRORS),
                      ("plunge", float, ATTRIBUTE_HAS_ERRORS),
                      ("length", float, ATTRIBUTE_HAS_ERRORS)])


class Axis(__Axis):
    """
    This class describes an eigenvector of a moment tensor expressed in its
    principal-axes system. It uses the angles azimuth, plunge, and the
    eigenvalue length.

    :type azimuth: float
    :param azimuth: Azimuth of eigenvector of moment tensor expressed in
    principal-axes system. Measured clockwise from South-North direction at
    epicenter. Unit: deg
    :type azimuth_errors: :class:`~obspy.core.util.AttribDict`
    :param azimuth_errors: AttribDict containing error quantities.
    :type plunge: float
    :param plunge: Plunge of eigenvector of moment tensor expressed in
        principal-axes system. Measured against downward vertical direction at
        epicenter. Unit: deg
    :type plunge_errors: :class:`~obspy.core.util.AttribDict`
    :param plunge_errors: AttribDict containing error quantities.
    :type length: float
    :param length: Eigenvalue of moment tensor expressed in principal-axes
        system. Unit: Nm
    :type length_errors: :class:`~obspy.core.util.AttribDict`
    :param length_errors: AttribDict containing error quantities.
    """


__NodalPlanes = _eventTypeClassFactory(
    "__NodalPlanes",
    class_attributes=[("nodal_plane_1", NodalPlane),
                      ("nodal_plane_2", NodalPlane),
                      ("preferred_plane", int)])


class NodalPlanes(__NodalPlanes):
    """
    This class describes the nodal planes of a double-couple moment-tensor
    solution. The attribute ``preferred_plane`` can be used to define which
    plane is the preferred one.

    :type nodal_plane_1: :class:`~obspy.core.event.NodalPlane`, optional
    :param nodal_plane_1: First nodal plane of double-couple moment tensor
        solution.
    :type nodal_plane_2: :class:`~obspy.core.event.NodalPlane`, optional
    :param nodal_plane_2: Second nodal plane of double-couple moment tensor
        solution.
    :type preferred_plane: ``1`` or ``2``, optional
    :param preferred_plane: Indicator for preferred nodal plane of moment
        tensor solution. It can take integer values ``1`` or ``2``.
    """


__PrincipalAxes = _eventTypeClassFactory(
    "__PrincipalAxes",
    class_attributes=[("t_axis", Axis),
                      ("p_axis", Axis),
                      ("n_axis", Axis)])


class PrincipalAxes(__PrincipalAxes):
    """
    This class describes the principal axes of a double-couple moment tensor
    solution. t_axis and p_axis are required, while n_axis is optional.

    :type t_axis: :class:`~obspy.core.event.Axis`
    :param t_axis: T (tension) axis of a double-couple moment tensor solution.
    :type p_axis: :class:`~obspy.core.event.Axis`
    :param p_axis: P (pressure) axis of a double-couple moment tensor solution.
    :type n_axis: :class:`~obspy.core.event.Axis`, optional
    :param n_axis: N (neutral) axis of a double-couple moment tensor solution.
    """


__MomentTensor = _eventTypeClassFactory(
    "__MomentTensor",
    class_attributes=[("resource_id", ResourceIdentifier),
                      ("derived_origin_id", ResourceIdentifier),
                      ("moment_magnitude_id", ResourceIdentifier),
                      ("scalar_moment", float, ATTRIBUTE_HAS_ERRORS),
                      ("tensor", Tensor),
                      ("variance", float),
                      ("variance_reduction", float),
                      ("double_couple", float),
                      ("clvd", float),
                      ("iso", float),
                      ("greens_function_id", ResourceIdentifier),
                      ("filter_id", ResourceIdentifier),
                      ("source_time_function", SourceTimeFunction),
                      ("data_used", DataUsed),
                      ("method_id", ResourceIdentifier),
                      ("category", MomentTensorCategory),
                      ("inversion_type", MTInversionType),
                      ("creation_info", CreationInfo)],
    class_contains=['comments'])


class MomentTensor(__MomentTensor):
    """
    This class represents a moment tensor solution for an event. It is an
    optional part of a FocalMechanism description.

    :type resource_id: :class:`~obspy.core.event.ResourceIdentifier`
    :param resource_id: Resource identifier of MomentTensor.
    :type force_resource_id: bool, optional
    :param force_resource_id: If set to False, the automatic initialization of
        `resource_id` attribute in case it is not specified will be skipped.
    :type derived_origin_id: :class:`~obspy.core.event.ResourceIdentifier`
    :param derived_origin_id: Refers to the resource_id of the Origin derived
        in the moment tensor inversion.
    :type moment_magnitude_id: :class:`~obspy.core.event.ResourceIdentifier`,
        optional
    :param moment_magnitude_id: Refers to the publicID of the Magnitude object
        which represents the derived moment magnitude.
    :type scalar_moment: float, optional
    :param scalar_moment: Scalar moment as derived in moment tensor inversion.
        Unit: Nm
    :type scalar_moment_errors: :class:`~obspy.core.util.AttribDict`
    :param scalar_moment_errors: AttribDict containing error quantities.
    :type tensor: :class:`~obspy.core.event.Tensor`, optional
    :param tensor: Tensor object holding the moment tensor elements.
    :type variance: float, optional
    :param variance: Variance of moment tensor inversion.
    :type variance_reduction: float, optional
    :param variance_reduction: Variance reduction of moment tensor inversion,
        given in percent (Dreger 2003). This is a goodness-of-fit measure.
    :type double_couple: float, optional
    :param double_couple: Double couple parameter obtained from moment tensor
        inversion (decimal fraction between 0 and 1).
    :type clvd: float, optional
    :param clvd: CLVD (compensated linear vector dipole) parameter obtained
        from moment tensor inversion (decimal fraction between 0 and 1).
    :type iso: float, optional
    :param iso: Isotropic part obtained from moment tensor inversion (decimal
        fraction between 0 and 1).
    :type greens_function_id: :class:`~obspy.core.event.ResourceIdentifier`,
        optional
    :param greens_function_id: Resource identifier of the Green’s function used
        in moment tensor inversion.
    :type filter_id: :class:`~obspy.core.event.ResourceIdentifier`, optional
    :param filter_id: Resource identifier of the filter setup used in moment
        tensor inversion.
    :type source_time_function: :class:`~obspy.core.event.SourceTimeFunction`,
        optional
    :param source_time_function: Source time function used in moment-tensor
        inversion.
    :type data_used: :class:`~obspy.core.event.DataUsed`, optional
    :param data_used: Describes waveform data used for moment-tensor inversion.
    :type method_id: :class:`~obspy.core.event.ResourceIdentifier`, optional
    :param method_id: Resource identifier of the method used for moment-tensor
        inversion.
    :type category: str, optional
    :param category: Moment tensor category. Values can be taken from the
        following:
            * ``"teleseismic"``,
            * ``"regional"``
    :type inversion_type: str, optional
    :param inversion_type: Moment tensor inversion type. Users should avoid to
        give contradictory information in inversion_type and method_id. Values
        can be taken from the following:
            * ``"general"``,
            * ``"zero trace"``,
            * ``"double couple"``
    :type comments: list of :class:`~obspy.core.event.Comment`, optional
    :param comments: Additional comments.
    :type creation_info: :class:`~obspy.core.event.CreationInfo`, optional
    :param creation_info: Creation information used to describe author,
        version, and creation time.
    """


__FocalMechanism = _eventTypeClassFactory(
    "__FocalMechanism",
    class_attributes=[("resource_id", ResourceIdentifier),
                      ("triggering_origin_id", ResourceIdentifier),
                      ("nodal_planes", NodalPlanes),
                      ("principal_axes", PrincipalAxes),
                      ("azimuthal_gap", float),
                      ("station_polarity_count", int),
                      ("misfit", float),
                      ("station_distribution_ratio", float),
                      ("method_id", ResourceIdentifier),
                      ("waveform_id", WaveformStreamID),
                      ("evaluation_mode", EvaluationMode),
                      ("evaluation_status", EvaluationStatus),
                      ("moment_tensor", MomentTensor),
                      ("creation_info", CreationInfo)],
    class_contains=['comments'])


class FocalMechanism(__FocalMechanism):
    """
    This class describes the focal mechanism of an event. It includes different
    descriptions like nodal planes, principal axes, and a moment tensor. The
    moment tensor description is provided by objects of the class MomentTensor
    which can be specified as child elements of FocalMechanism.

    :type resource_id: :class:`~obspy.core.event.ResourceIdentifier`
    :param resource_id: Resource identifier of FocalMechanism.
    :type force_resource_id: bool, optional
    :param force_resource_id: If set to False, the automatic initialization of
        `resource_id` attribute in case it is not specified will be skipped.
    :type triggering_origin_id: :class:`~obspy.core.event.ResourceIdentifier`,
        optional
    :param triggering_origin_id: Refers to the resource_id of the triggering
        origin.
    :type nodal_planes: :class:`~obspy.core.event.NodalPlanes`, optional
    :param nodal_planes: Nodal planes of the focal mechanism.
    :type principal_axes: :class:`~obspy.core.event.PrincipalAxes`, optional
    :param principal_axes: Principal axes of the focal mechanism.
    :type azimuthal_gap: float, optional
    :param azimuthal_gap: Largest azimuthal gap in distribution of stations
        used for determination of focal mechanism. Unit: deg
    :type station_polarity_count: int, optional
    :param station_polarity_count:
    :type misfit: float, optional
    :param misfit: Fraction of misfit polarities in a first-motion focal
        mechanism determination. Decimal fraction between 0 and 1.
    :type station_distribution_ratio: float, optional
    :param station_distribution_ratio: Station distribution ratio (STDR)
        parameter. Indicates how the stations are distributed about the focal
        sphere (Reasenberg and Oppenheimer 1985). Decimal fraction between 0
        and 1.
    :type method_id: :class:`~obspy.core.event.ResourceIdentifier`, optional
    :param method_id: Resource identifier of the method used for determination
        of the focal mechanism.
    :type waveform_id: :class:`~obspy.core.event.WaveformStreamID`, optional
    :param waveform_id: Refers to a set of waveform streams from which the
        focal mechanism was derived.
    :type evaluation_mode: str, optional
    :param evaluation_mode: Evaluation mode of FocalMechanism. Allowed values
        are the following:
            * ``"manual"``
            * ``"automatic"``
    :type evaluation_status: str, optional
    :param evaluation_status: Evaluation status of FocalMechanism. Allowed
        values are the following:
            * ``"preliminary"``
            * ``"confirmed"``
            * ``"reviewed"``
            * ``"final"``
            * ``"rejected"``
            * ``"reported"``
    :type moment_tensor: :class:`~obspy.core.event.MomentTensor`, optional
    :param moment_tensor: Moment tensor description for this focal mechanism.
    :type comments: list of :class:`~obspy.core.event.Comment`, optional
    :param comments: Additional comments.
    :type creation_info: :class:`~obspy.core.event.CreationInfo`, optional
    :param creation_info: Creation information used to describe author,
        version, and creation time.
    """


__Event = _eventTypeClassFactory(
    "__Event",
    class_attributes=[("resource_id", ResourceIdentifier),
                      ("event_type", EventType),
                      ("event_type_certainty", EventTypeCertainty),
                      ("creation_info", CreationInfo)],
    class_contains=['event_descriptions', 'comments', 'picks', 'amplitudes',
                    'focal_mechanisms', 'origins', 'magnitudes',
                    'station_magnitudes'])


class Event(__Event):
    """
    The class Event describes a seismic event which does not necessarily need
    to be a tectonic earthquake. An event is usually associated with one or
    more origins, which contain information about focal time and geographical
    location of the event. Multiple origins can cover automatic and manual
    locations, a set of location from different agencies, locations generated
    with different location programs and earth models, etc. Furthermore, an
    event is usually associated with one or more magnitudes, and with one or
    more focal mechanism determinations.

    :type resource_id: :class:`~obspy.core.event.ResourceIdentifier`
    :param resource_id: Resource identifier of Event.
    :type force_resource_id: bool, optional
    :param force_resource_id: If set to False, the automatic initialization of
        `resource_id` attribute in case it is not specified will be skipped.
    :type event_type: str, optional
    :param event_type: Describes the type of an event. Allowed values are the
        following:
            * ``"not existing"``
            * ``"not reported"``
            * ``"earthquake"``
            * ``"anthropogenic event"``
            * ``"collapse"``
            * ``"cavity collapse"``
            * ``"mine collapse"``
            * ``"building collapse"``
            * ``"explosion"``
            * ``"accidental explosion"``
            * ``"chemical explosion"``
            * ``"controlled explosion"``
            * ``"experimental explosion"``
            * ``"industrial explosion"``
            * ``"mining explosion"``
            * ``"quarry blast"``
            * ``"road cut"``
            * ``"blasting levee"``
            * ``"nuclear explosion"``
            * ``"induced or triggered event"``
            * ``"rock burst"``
            * ``"reservoir loading"``
            * ``"fluid injection"``
            * ``"fluid extraction"``
            * ``"crash"``
            * ``"plane crash"``
            * ``"train crash"``
            * ``"boat crash"``
            * ``"other event"``
            * ``"atmospheric event"``
            * ``"sonic boom"``
            * ``"sonic blast"``
            * ``"acoustic noise"``
            * ``"thunder"``
            * ``"avalanche"``
            * ``"snow avalanche"``
            * ``"debris avalanche"``
            * ``"hydroacoustic event"``
            * ``"ice quake"``
            * ``"slide"``
            * ``"landslide"``
            * ``"rockslide"``
            * ``"meteorite"``
            * ``"volcanic eruption"``
    :type event_type_certainty: str, optional
    :param event_type_certainty: Denotes how certain the information on event
        type is. Allowed values are the following:
            * ``"suspected"``
            * ``"known"``
    :type creation_info: :class:`~obspy.core.event.CreationInfo`, optional
    :param creation_info: Creation information used to describe author,
        version, and creation time.
    :type event_descriptions: list of
        :class:`~obspy.core.event.EventDescription`
    :param event_descriptions: Additional event description, like earthquake
        name, Flinn-Engdahl region, etc.
    :type comments: list of :class:`~obspy.core.event.Comment`, optional
    :param comments: Additional comments.
    :type picks: list of :class:`~obspy.core.event.Pick`
    :param picks: Picks associated with the event.
    :type amplitudes: list of :class:`~obspy.core.event.Amplitude`
    :param amplitudes: Amplitudes associated with the event.
    :type focal_mechanisms: list of :class:`~obspy.core.event.FocalMechanism`
    :param focal_mechanisms: Focal mechanisms associated with the event
    :type origins: list of :class:`~obspy.core.event.Origin`
    :param origins: Origins associated with the event.
    :type magnitudes: list of :class:`~obspy.core.event.Magnitude`
    :param magnitudes: Magnitudes associated with the event.
    :type station_magnitudes: list of
        :class:`~obspy.core.event.StationMagnitude`
    :param station_magnitudes: Station magnitudes associated with the event.
    """
    def __eq__(self, other):
        """
        Implements rich comparison of Event objects for "==" operator.

        Events are the same, if the have the same id.
        """
        # check if other object is a Event
        if not isinstance(other, Event):
            return False
        if (self.resource_id != other.resource_id):
            return False
        return True

    def short_str(self):
        """
        Returns a short string representation of the current Event.

        Example:
        Time | Lat | Long | Magnitude of the first origin, e.g.
        2011-03-11T05:46:24.120000Z | +38.297, +142.373 | 9.1 MW
        """
        out = ''
        origin = None
        if self.origins:
            origin = self.preferred_origin() or self.origins[0]
            out += '%s | %+7.3f, %+8.3f' % (origin.time,
                                            origin.latitude,
                                            origin.longitude)
        if self.magnitudes:
            magnitude = self.preferred_magnitude() or self.magnitudes[0]
            out += ' | %s %-2s' % (magnitude.mag,
                                   magnitude.magnitude_type)
        if origin and origin.evaluation_mode:
            out += ' | %s' % (origin.evaluation_mode)
        return out

    def __str__(self):
        """
        Print a short summary at the top.
        """
        return "Event:\t%s\n\n%s" % (
            self.short_str(),
            "\n".join(super(Event, self).__str__().split("\n")[1:]))

    def __repr__(self):
        return super(Event, self).__str__(force_one_line=True)

    def preferred_origin(self):
        """
        Returns the preferred origin
        """
        try:
            return ResourceIdentifier(self.preferred_origin_id).\
                getReferredObject()
        except KeyError:
            return None

    def preferred_magnitude(self):
        """
        Returns the preferred origin
        """
        try:
            return ResourceIdentifier(self.preferred_magnitude_id).\
                getReferredObject()
        except KeyError:
            return None

    def preferred_focal_mechanism(self):
        """
        Returns the preferred origin
        """
        try:
            return ResourceIdentifier(self.preferred_focal_mechanism_id).\
                getReferredObject()
        except KeyError:
            return None


class Catalog(object):
    """
    This class serves as a container for Event objects.

    :type events: list of :class:`~obspy.core.event.Event`, optional
    :param events: List of events
    :type resource_id: :class:`~obspy.core.event.ResourceIdentifier`
    :param resource_id: Resource identifier of the catalog.
    :type description: str, optional
    :param description: Description string that can be assigned to the
        earthquake catalog, or collection of events.
    :type comments: list of :class:`~obspy.core.event.Comment`, optional
    :param comments: Additional comments.
    :type creation_info: :class:`~obspy.core.event.CreationInfo`, optional
    :param creation_info: Creation information used to describe author,
        version, and creation time.
    """
    def __init__(self, events=None, **kwargs):
        if not events:
            self.events = []
        else:
            self.events = events
        self.comments = kwargs.get("comments", [])
        self._set_resource_id(kwargs.get("resource_id", None))
        self.description = kwargs.get("description", "")
        self._set_creation_info(kwargs.get("creation_info", None))

    def _get_resource_id(self):
        return self.__dict__['resource_id']

    def _set_resource_id(self, value):
        if type(value) == dict:
            value = ResourceIdentifier(**value)
        elif type(value) != ResourceIdentifier:
            value = ResourceIdentifier(value)
        self.__dict__['resource_id'] = value

    resource_id = property(_get_resource_id, _set_resource_id)

    def _get_creation_info(self):
        return self.__dict__['creation_info']

    def _set_creation_info(self, value):
        if type(value) == dict:
            value = CreationInfo(**value)
        elif type(value) != CreationInfo:
            value = CreationInfo(value)
        self.__dict__['creation_info'] = value

    creation_info = property(_get_creation_info, _set_creation_info)

    def __add__(self, other):
        """
        Method to add two catalogs.
        """
        if isinstance(other, Event):
            other = Catalog([other])
        if not isinstance(other, Catalog):
            raise TypeError
        events = self.events + other.events
        return self.__class__(events=events)

    def __delitem__(self, index):
        """
        Passes on the __delitem__ method to the underlying list of traces.
        """
        return self.events.__delitem__(index)

    def __eq__(self, other):
        """
        __eq__ method of the Catalog object.

        :type other: :class:`~obspy.core.event.Catalog`
        :param other: Catalog object for comparison.
        :rtype: bool
        :return: ``True`` if both Catalogs contain the same events.

        .. rubric:: Example

        >>> from obspy.core.event import readEvents
        >>> cat = readEvents()
        >>> cat2 = cat.copy()
        >>> cat is cat2
        False
        >>> cat == cat2
        True
        """
        if not isinstance(other, Catalog):
            return False
        if self.events != other.events:
            return False
        return True

    def __getitem__(self, index):
        """
        __getitem__ method of the Catalog object.

        :return: Event objects
        """
        if isinstance(index, slice):
            return self.__class__(events=self.events.__getitem__(index))
        else:
            return self.events.__getitem__(index)

    def __getslice__(self, i, j, k=1):
        """
        __getslice__ method of the Catalog object.

        :return: Catalog object
        """
        # see also http://docs.python.org/reference/datamodel.html
        return self.__class__(events=self.events[max(0, i):max(0, j):k])

    def __iadd__(self, other):
        """
        Method to add two catalog with self += other.

        It will extend the current Catalog object with the events of the given
        Catalog. Events will not be copied but references to the original
        events will be appended.

        :type other: :class:`~obspy.core.event.Catalog` or
            :class:`~obspy.core.event.Event`
        :param other: Catalog or Event object to add.
        """
        if isinstance(other, Event):
            other = Catalog(events=[other])
        if not isinstance(other, Catalog):
            raise TypeError
        self.extend(other.events)
        return self

    def __iter__(self):
        """
        Return a robust iterator for Events of current Catalog.

        Doing this it is safe to remove events from catalogs inside of
        for-loops using catalog's :meth:`~obspy.core.event.Catalog.remove`
        method. Actually this creates a new iterator every time a event is
        removed inside the for-loop.
        """
        return list(self.events).__iter__()

    def __len__(self):
        """
        Returns the number of Events in the Catalog object.
        """
        return len(self.events)

    count = __len__

    def __setitem__(self, index, event):
        """
        __setitem__ method of the Catalog object.
        """
        if not isinstance(index, basestring):
            self.events.__setitem__(index, event)
        else:
            super(Catalog, self).__setitem__(index, event)

    def __str__(self, print_all=False):
        """
        Returns short summary string of the current catalog.

        It will contain the number of Events in the Catalog and the return
        value of each Event's :meth:`~obspy.core.event.Event.__str__` method.

        :type print_all: bool, optional
        :param print_all: If True, all events will be printed, otherwise a
            maximum of ten event will be printed.
            Defaults to False.
        """
        out = str(len(self.events)) + ' Event(s) in Catalog:\n'
        if len(self) <= 10 or print_all is True:
            out += "\n".join([ev.short_str() for ev in self])
        else:
            out += "\n".join([ev.short_str() for ev in self[:2]])
            out += "\n...\n"
            out += "\n".join([ev.short_str() for ev in self[-2:]])
            out += "\nTo see all events call " + \
                   "'print CatalogObject.__str__(print_all=True)'"
        return out

    def append(self, event):
        """
        Appends a single Event object to the current Catalog object.
        """
        if isinstance(event, Event):
            self.events.append(event)
        else:
            msg = 'Append only supports a single Event object as an argument.'
            raise TypeError(msg)

    def clear(self):
        """
        Clears event list (convenient method).

        .. rubric:: Example

        >>> from obspy.core.event import readEvents
        >>> cat = readEvents()
        >>> len(cat)
        3
        >>> cat.clear()
        >>> cat.events
        []
        """
        self.events = []

    def filter(self, *args):
        """
        Returns a new Catalog object only containing Events which match the
        specified filter rules.

        :rtype: :class:`~obspy.core.stream.Catalog`
        :return: Filtered catalog. Only the Catalog object is a copy, the
            events are only references.

        >>> from obspy.core.event import readEvents
        >>> cat = readEvents()
        >>> print cat
        3 Event(s) in Catalog:
        2012-04-04T14:21:42.300000Z | +41.818,  +79.689 | 4.4 mb | manual
        2012-04-04T14:18:37.000000Z | +39.342,  +41.044 | 4.3 ML | manual
        2012-04-04T14:08:46.000000Z | +38.017,  +37.736 | 3.0 ML | manual
        >>> cat2 = cat.filter("magnitude >= 4.0", "latitude < 40.0")
        >>> print cat2
        1 Event(s) in Catalog:
        2012-04-04T14:18:37.000000Z | +39.342,  +41.044 | 4.3 ML | manual
        >>> cat3 = cat.filter("time > 2012-04-04T14:10", \
                              "time < 2012-04-04T14:20")
        >>> print cat3
        1 Event(s) in Catalog:
        2012-04-04T14:18:37.000000Z | +39.342,  +41.044 | 4.3 ML | manual
        """
        # Helper functions.
        def __is_smaller(value_1, value_2):
            if value_1 < value_2:
                return True
            return False

        def __is_smaller_or_equal(value_1, value_2):
            if value_1 <= value_2:
                return True
            return False

        def __is_greater(value_1, value_2):
            if value_1 > value_2:
                return True
            return False

        def __is_greater_or_equal(value_1, value_2):
            if value_1 >= value_2:
                return True
            return False

        # Map the function to the operators.
        operator_map = {"<": __is_smaller,
                        "<=": __is_smaller_or_equal,
                        ">": __is_greater,
                        ">=": __is_greater_or_equal}

        events = list(self.events)
        for arg in args:
            try:
                key, operator, value = arg.split(" ", 2)
            except ValueError:
                msg = "%s is not a valid filter rule." % arg
                raise ValueError(msg)
            if key == "magnitude":
                temp_events = []
                for event in events:
                    if event.magnitudes and event.magnitudes[0].mag and \
                        operator_map[operator](event.magnitudes[0].mag,
                                               float(value)):
                        temp_events.append(event)
                events = temp_events
            elif key in ("longitude", "latitude", "depth", "time"):
                temp_events = []
                for event in events:
                    if (event.origins and key in event.origins[0] and
                        operator_map[operator](
                            event.origins[0].get(key),
                            UTCDateTime(value) if key == 'time' else
                            float(value))):
                        temp_events.append(event)
                events = temp_events
            elif key in ('standard_error', 'azimuthal_gap',
                         'used_station_count', 'used_phase_count'):
                temp_events = []
                for event in events:
                    if (event.origins and event.origins[0].quality and
                        key in event.origins[0].quality and
                        operator_map[operator](
                            event.origins[0].quality.get(key),
                            float(value))):
                        temp_events.append(event)
                events = temp_events
            else:
                msg = "%s is not a valid filter key" % key
                raise ValueError(msg)
        return Catalog(events=events)

    def copy(self):
        """
        Returns a deepcopy of the Catalog object.

        :rtype: :class:`~obspy.core.stream.Catalog`
        :return: Copy of current catalog.

        .. rubric:: Examples

        1. Create a Catalog and copy it

            >>> from obspy.core.event import readEvents
            >>> cat = readEvents()
            >>> cat2 = cat.copy()

           The two objects are not the same:

            >>> cat is cat2
            False

           But they have equal data:

            >>> cat == cat2
            True

        2. The following example shows how to make an alias but not copy the
           data. Any changes on ``st3`` would also change the contents of
           ``st``.

            >>> cat3 = cat
            >>> cat is cat3
            True
            >>> cat == cat3
            True
        """
        return copy.deepcopy(self)

    def extend(self, event_list):
        """
        Extends the current Catalog object with a list of Event objects.
        """
        if isinstance(event_list, list):
            for _i in event_list:
                # Make sure each item in the list is a event.
                if not isinstance(_i, Event):
                    msg = 'Extend only accepts a list of Event objects.'
                    raise TypeError(msg)
            self.events.extend(event_list)
        elif isinstance(event_list, Catalog):
            self.events.extend(event_list.events)
        else:
            msg = 'Extend only supports a list of Event objects as argument.'
            raise TypeError(msg)

    def write(self, filename, format, **kwargs):
        """
        Saves catalog into a file.

        :type filename: string
        :param filename: The name of the file to write.
        :type format: string
        :param format: The file format to use (e.g. ``"QUAKEML"``). See the
            `Supported Formats`_ section below for a list of supported formats.
        :param kwargs: Additional keyword arguments passed to the underlying
            waveform writer method.

        .. rubric:: Example

        >>> from obspy.core.event import readEvents
        >>> catalog = readEvents() # doctest: +SKIP
        >>> catalog.write("example.xml", format="QUAKEML") # doctest: +SKIP

        Writing single events into files with meaningful filenames can be done
        e.g. using event.id

        >>> for ev in catalog: #doctest: +SKIP
        ...     ev.write(ev.id + ".xml", format="QUAKEML") #doctest: +SKIP

        .. rubric:: _`Supported Formats`

        Additional ObsPy modules extend the parameters of the
        :meth:`~obspy.core.event.Catalog.write` method. The following
        table summarizes all known formats currently available for ObsPy.

        Please refer to the `Linked Function Call`_ of each module for any
        extra options available.

        %s
        """
        format = format.upper()
        try:
            # get format specific entry point
            format_ep = EVENT_ENTRY_POINTS[format]
            # search writeFormat method for given entry point
            writeFormat = load_entry_point(
                format_ep.dist.key, 'obspy.plugin.event.%s' % (format_ep.name),
                'writeFormat')
        except (IndexError, ImportError):
            msg = "Format \"%s\" is not supported. Supported types: %s"
            raise TypeError(msg % (format, ', '.join(EVENT_ENTRY_POINTS)))
        writeFormat(self, filename, **kwargs)

    @deprecated_keywords({'date_colormap': 'colormap'})
    def plot(self, projection='cyl', resolution='l',
             continent_fill_color='0.9',
             water_fill_color='white',
             label='magnitude',
             color='depth',
             colormap=None, **kwargs):  # @UnusedVariable
        """
        Creates preview map of all events in current Catalog object.

        :type projection: str, optional
        :param projection: The map projection. Currently supported are
            * ``"cyl"`` (Will plot the whole world.)
            * ``"ortho"`` (Will center around the mean lat/long.)
            * ``"local"`` (Will plot around local events)
            Defaults to "cyl"
        :type resolution: str, optional
        :param resolution: Resolution of the boundary database to use. Will be
            based directly to the basemap module. Possible values are
            * ``"c"`` (crude)
            * ``"l"`` (low)
            * ``"i"`` (intermediate)
            * ``"h"`` (high)
            * ``"f"`` (full)
            Defaults to ``"l"``
        :type continent_fill_color: Valid matplotlib color, optional
        :param continent_fill_color:  Color of the continents. Defaults to
            ``"0.9"`` which is a light gray.
        :type water_fill_color: Valid matplotlib color, optional
        :param water_fill_color: Color of all water bodies.
            Defaults to ``"white"``.
        :type label: str, optional
        :param label:Events will be labeld based on the chosen property.
            Possible values are
            * ``"magnitude"``
            * ``None``
            Defaults to ``"magnitude"``
        :type color: str, optional
        :param color:The events will be color-coded based on the chosen
            proberty. Possible values are
            * ``"date"``
            * ``"depth"``
            Defaults to ``"depth"``
        :type colormap: str, optional, any matplotlib colormap
        :param colormap: The colormap for color-coding the events.
            The event with the smallest property will have the
            color of one end of the colormap and the event with the biggest
            property the color of the other end with all other events in
            between.
            Defaults to None which will use the default colormap for the date
            encoding and a colormap going from green over yellow to red for the
            depth encoding.

        .. rubric:: Example

        >>> cat = readEvents( \
            "http://www.seismicportal.eu/services/event/search?magMin=8.0") \
            # doctest:+SKIP
        >>> cat.plot()  # doctest:+SKIP
        """
        from mpl_toolkits.basemap import Basemap
        import matplotlib.pyplot as plt
        from matplotlib.colors import Normalize
        from matplotlib.cm import ScalarMappable
        import matplotlib as mpl

        if color not in ('date', 'depth'):
            raise ValueError('Events can be color coded by date or depth. '
                             "'%s' is not supported." % (color,))
        if label not in (None, 'magnitude', 'depth'):
            raise ValueError('Events can be labeled by magnitude or events can'
                             ' not be labeled. '
                             "'%s' is not supported." % (label,))

        # lat/lon coordinates, magnitudes, dates
        lats = []
        lons = []
        labels = []
        mags = []
        colors = []
        for event in self:
            if not event.origins:
                msg = ("Event '%s' does not have an origin and will not be "
                       "plotted." % str(event.resource_id))
                warnings.warn(msg)
                continue
            if not event.magnitudes:
                msg = ("Event '%s' does not have a magnitude and will not be "
                       "plotted." % str(event.resource_id))
                warnings.warn(msg)
                continue
            origin = event.preferred_origin() or event.origins[0]
            lats.append(origin.latitude)
            lons.append(origin.longitude)
            magnitude = event.preferred_magnitude() or event.magnitudes[0]
            mag = magnitude.mag
            mags.append(mag)
            labels.append(('    %.1f' % mag) if mag and label == 'magnitude'
                          else '')
            colors.append(event.origins[0].get('time' if color == 'date' else
                                               'depth'))
        min_color = min(colors)
        max_color = max(colors)

        # Create the colormap for date based plotting.
        if colormap is None:
            if color == "date":
                colormap = plt.get_cmap()
            else:
                # Choose green->yellow->red for the depth encoding.
                colormap = plt.get_cmap("RdYlGn_r")

        scal_map = ScalarMappable(norm=Normalize(min_color, max_color),
                                  cmap=colormap)
        scal_map.set_array(np.linspace(0, 1, 1))

        fig = plt.figure()
        # The colorbar should only be plotted if more then one event is
        # present.
        if len(self.events) > 1:
            map_ax = fig.add_axes([0.03, 0.13, 0.94, 0.82])
            cm_ax = fig.add_axes([0.03, 0.05, 0.94, 0.05])
            plt.sca(map_ax)
        else:
            map_ax = fig.add_axes([0.05, 0.05, 0.90, 0.90])

        if projection == 'cyl':
            map = Basemap(resolution=resolution)
        elif projection == 'ortho':
            map = Basemap(projection='ortho', resolution=resolution,
                          area_thresh=1000.0, lat_0=sum(lats) / len(lats),
                          lon_0=sum(lons) / len(lons))
        elif projection == 'local':
            if min(lons) < -150 and max(lons) > 150:
                max_lons = max(np.array(lons) % 360)
                min_lons = min(np.array(lons) % 360)
            else:
                max_lons = max(lons)
                min_lons = min(lons)
            lat_0 = (max(lats) + min(lats)) / 2.
            lon_0 = (max_lons + min_lons) / 2.
            if lon_0 > 180:
                lon_0 -= 360
            deg2m_lat = 2 * np.pi * 6371 * 1000 / 360
            deg2m_lon = deg2m_lat * np.cos(lat_0 / 180 * np.pi)
            if len(lats) > 1:
                height = (max(lats) - min(lats)) * deg2m_lat
                width = (max_lons - min_lons) * deg2m_lon
                margin = 0.2 * (width + height)
                height += margin
                width += margin
            else:
                height = 2.0 * deg2m_lat
                width = 5.0 * deg2m_lon

            map = Basemap(projection='aeqd', resolution=resolution,
                          area_thresh=1000.0, lat_0=lat_0, lon_0=lon_0,
                          width=width, height=height)
            # not most elegant way to calculate some round lats/lons

            def linspace2(val1, val2, N):
                """
                returns around N 'nice' values between val1 and val2
                """
                dval = val2 - val1
                round_pos = int(round(-np.log10(1. * dval / N)))
                delta = round(2. * dval / N, round_pos) / 2
                new_val1 = np.ceil(val1 / delta) * delta
                new_val2 = np.floor(val2 / delta) * delta
                N = (new_val2 - new_val1) / delta + 1
                return np.linspace(new_val1, new_val2, N)
            N1 = int(np.ceil(height / max(width, height) * 8))
            N2 = int(np.ceil(width / max(width, height) * 8))
            map.drawparallels(linspace2(lat_0 - height / 2 / deg2m_lat,
                                        lat_0 + height / 2 / deg2m_lat, N1),
                              labels=[0, 1, 1, 0])
            if min(lons) < -150 and max(lons) > 150:
                lon_0 %= 360
            meridians = linspace2(lon_0 - width / 2 / deg2m_lon,
                                  lon_0 + width / 2 / deg2m_lon, N2)
            meridians[meridians > 180] -= 360
            map.drawmeridians(meridians, labels=[1, 0, 0, 1])
        else:
            msg = "Projection %s not supported." % projection
            raise ValueError(msg)

        # draw coast lines, country boundaries, fill continents.
        map.drawcoastlines(color="0.4")
        map.drawcountries(color="0.75")
        map.fillcontinents(color=continent_fill_color,
                           lake_color=water_fill_color)
        # draw the edge of the map projection region (the projection limb)
        map.drawmapboundary(fill_color=water_fill_color)
        # draw lat/lon grid lines every 30 degrees.
        map.drawmeridians(np.arange(-180, 180, 30))
        map.drawparallels(np.arange(-90, 90, 30))

        # compute the native map projection coordinates for events.
        x, y = map(lons, lats)
        # plot labels
        if 100 > len(self.events) > 1:
            for name, xpt, ypt, colorpt in zip(labels, x, y, colors):
                # Check if the point can actually be seen with the current map
                # projection. The map object will set the coordinates to very
                # large values if it cannot project a point.
                if xpt > 1e25:
                    continue
                plt.text(xpt, ypt, name, weight="heavy",
                         color=scal_map.to_rgba(colorpt))
        elif len(self.events) == 1:
            plt.text(x[0], y[0], labels[0], weight="heavy", color="red")
        min_size = 2
        max_size = 30
        min_mag = min(mags)
        max_mag = max(mags)
        if len(self.events) > 1:
            frac = [(_i - min_mag) / (max_mag - min_mag) for _i in mags]
            magnitude_size = [(_i * (max_size - min_size)) ** 2 for _i in frac]
            colors_plot = [scal_map.to_rgba(c) for c in colors]
        else:
            magnitude_size = 15.0 ** 2
            colors_plot = "red"
        map.scatter(x, y, marker='o', s=magnitude_size, c=colors_plot,
                    zorder=10)
        times = [event.origins[0].time for event in self.events]
        if len(self.events) > 1:
            plt.title(
                "{event_count} events ({start} to {end}) "
                "- Color codes {colorcode}, size the magnitude".format(
                    event_count=len(self.events),
                    start=min(times).strftime("%Y-%m-%d"),
                    end=max(times).strftime("%Y-%m-%d"),
                    colorcode="origin time" if color == "date" else "depth"))
        else:
            plt.title("Event at %s" % times[0].strftime("%Y-%m-%d"))

        # Only show the colorbar for more than one event.
        if len(self.events) > 1:
            cb = mpl.colorbar.ColorbarBase(ax=cm_ax, cmap=colormap,
                                           orientation='horizontal')
            cb.set_ticks([0, 0.25, 0.5, 0.75, 1.0])
            color_range = max_color - min_color
            cb.set_ticklabels([
                _i.strftime('%Y-%b-%d') if color == "date" else '%.1fkm' %
                (_i / 1000.0)
                for _i in [min_color, min_color + color_range * 0.25,
                           min_color + color_range * 0.50,
                           min_color + color_range * 0.75, max_color]])

        plt.show()


if __name__ == '__main__':
    import doctest
    doctest.testmod(exclude_empty=True)<|MERGE_RESOLUTION|>--- conflicted
+++ resolved
@@ -21,11 +21,8 @@
 from obspy.core.util.decorator import deprecated_keywords, deprecated
 from pkg_resources import load_entry_point
 from uuid import uuid4
-<<<<<<< HEAD
 from copy import deepcopy
-=======
 import collections
->>>>>>> 8ab44cd1
 import copy
 import glob
 import inspect
@@ -541,23 +538,6 @@
     >>> assert(id(ref_b.getReferredObject()) == obj_id)
     >>> assert(id(ref_c.getReferredObject()) == obj_id)
 
-<<<<<<< HEAD
-=======
-    Any hashable type can be used as a resource_id.
-
-    >>> res_id = ResourceIdentifier((1,3))
-    >>> # Using a non-hashable resource_id will result in an error.
-    >>> res_id = ResourceIdentifier([1,2])
-    Traceback (most recent call last):
-        ...
-    TypeError: unhashable type: 'list'
-    >>> res_id = ResourceIdentifier()
-    >>> res_id.resource_id = [1,2]
-    Traceback (most recent call last):
-        ...
-    TypeError: unhashable type: 'list'
-
->>>>>>> 8ab44cd1
     The id can be converted to a valid QuakeML ResourceIdentifier by calling
     the convertIDToQuakeMLURI() method. The resulting id will be of the form
         smi:authority_id/prefix/text
@@ -619,10 +599,7 @@
     @deprecated_keywords({'resource_id': 'text'})
     def __init__(self, text=None, prefix="smi:local",
                  referred_object=None):
-        # Set a default resource id in case the resource id assignment fails.
-        self.__resource_id = None
         # Create a resource id if None is given and possibly use a prefix.
-<<<<<<< HEAD
         if text is None:
             self.fixed = False
             self._prefix = prefix
@@ -630,34 +607,25 @@
         else:
             self.fixed = True
             self.text = text
-=======
-        if resource_id is None:
-            resource_id = str(uuid4())
-            if prefix is not None:
-                resource_id = "%s/%s" % (prefix, resource_id)
-        # Use the setter to assure only hashable ids are set.
-        self.resource_id = resource_id
->>>>>>> 8ab44cd1
         # Append the referred object in case one is given to the class level
         # reference dictionary.
         if referred_object is not None:
             self.setReferredObject(referred_object)
 
         # Increment the counter for the current resource id.
-        ResourceIdentifier.__resource_id_tracker[self.resource_id] += 1
+        ResourceIdentifier.__resource_id_tracker[self.text] += 1
 
     def __del__(self):
-        if self.resource_id not in ResourceIdentifier.__resource_id_tracker:
+        if self.text not in ResourceIdentifier.__resource_id_tracker:
             return
         # Decrement the resource id counter.
-        ResourceIdentifier.__resource_id_tracker[self.resource_id] -= 1
+        ResourceIdentifier.__resource_id_tracker[self.text] -= 1
         # If below or equal to zero, delete it and also delete it from the weak
         # value dictionary.
-        if ResourceIdentifier.__resource_id_tracker[self.resource_id] <= 0:
-            del ResourceIdentifier.__resource_id_tracker[self.resource_id]
+        if ResourceIdentifier.__resource_id_tracker[self.text] <= 0:
+            del ResourceIdentifier.__resource_id_tracker[self.text]
             try:
-                del ResourceIdentifier.__resource_id_weak_dict[
-                    self.resource_id]
+                del ResourceIdentifier.__resource_id_weak_dict[self.text]
             except KeyError:
                 pass
 
@@ -671,7 +639,7 @@
         Will return None if no object could be found.
         """
         try:
-            return ResourceIdentifier.__resource_id_weak_dict[self.resource_id]
+            return ResourceIdentifier.__resource_id_weak_dict[self.text]
         except KeyError:
             return None
 
@@ -686,31 +654,27 @@
         everything stays consistent.
         """
         # If it does not yet exists simply set it.
-        if self.resource_id not in ResourceIdentifier.__resource_id_weak_dict:
-            ResourceIdentifier.__resource_id_weak_dict[self.resource_id] = \
+        if self.text not in ResourceIdentifier.__resource_id_weak_dict:
+            ResourceIdentifier.__resource_id_weak_dict[self.text] = \
                 referred_object
             return
         # Otherwise check if the existing element the same as the new one. If
         # it is do nothing, otherwise raise a warning and set the new object as
         # the referred object.
-        if ResourceIdentifier.__resource_id_weak_dict[self.resource_id] is \
+        if ResourceIdentifier.__resource_id_weak_dict[self.text] is \
                 referred_object:
             return
         msg = "The resource identifier '%s' already exists and points to " + \
               "another object: '%s'." +\
               "It will now point to the object referred to by the new " + \
               "resource identifier."
-<<<<<<< HEAD
-        msg = msg % (self.text,
-                     repr(ResourceIdentifier.__resource_id_weak_dict[self]))
-=======
-        msg = msg % (self.resource_id, repr(
-            ResourceIdentifier.__resource_id_weak_dict[self.resource_id]))
->>>>>>> 8ab44cd1
+        msg = msg % (
+            self.text,
+            repr(ResourceIdentifier.__resource_id_weak_dict[self.text]))
         # Always raise the warning!
         warnings.warn_explicit(msg, UserWarning, __file__,
                                inspect.currentframe().f_back.f_lineno)
-        ResourceIdentifier.__resource_id_weak_dict[self.resource_id] = \
+        ResourceIdentifier.__resource_id_weak_dict[self.text] = \
             referred_object
 
     def convertIDToQuakeMLURI(self, authority_id="local"):
@@ -728,14 +692,7 @@
         :param authority_id: The base url of the resulting string. Defaults to
             ``"local"``.
         """
-        quakeml_uri = self.getQuakeMLURI(authority_id=authority_id)
-        if quakeml_uri == self.text:
-            return
-<<<<<<< HEAD
-        self.text = quakeml_uri
-=======
-        self.resource_id = quakeml_uri
->>>>>>> 8ab44cd1
+        self.text = self.getQuakeMLURI(authority_id=authority_id)
 
     def getQuakeMLURI(self, authority_id="local"):
         """
@@ -778,7 +735,6 @@
         >>> print res_id == res_id_2
         True
         """
-<<<<<<< HEAD
         return deepcopy(self)
 
     @property
@@ -797,16 +753,6 @@
 
     @text.deleter
     def text(self):
-=======
-        return ResourceIdentifier(resource_id=self.resource_id)
-
-    @property
-    def resource_id(self):
->>>>>>> 8ab44cd1
-        """
-        unique identifier of the current instance
-        """
-<<<<<<< HEAD
         msg = "The resource id cannot be deleted."
         raise Exception(msg)
 
@@ -870,15 +816,6 @@
                 "Use that instead.")
     def resource_id(self, value):
         self.text = value
-=======
-        return self.__resource_id
-
-    @resource_id.setter
-    def resource_id(self, value):
-        # Raises the correct exception in case a value is not hashable..
-        hash(value)
-        self.__resource_id = value
->>>>>>> 8ab44cd1
 
     def __str__(self):
         return self.text
