--- conflicted
+++ resolved
@@ -5,7 +5,6 @@
 virtualenv:
   system_site_packages: true
 before_install:
-<<<<<<< HEAD
   - lsb_release -a # get info on the operating system
   - sudo apt-get update
   - sudo apt-get install -qq gfortran
@@ -15,17 +14,12 @@
   - pip install --upgrade setuptools
   - pip install wheel
   - wget -q -O - 'https://github.com/obspy/wheelhouse/archive/master.tar.gz' | tar -C /tmp -xzf -
-  - if [[ $TRAVIS_PYTHON_VERSION == '2.7' ]]; then sudo apt-get install -qq python-dev python-scipy python-suds python-lxml python-sqlalchemy python-m2crypto; else pip install --use-wheel --no-index --find-links=/tmp/wheelhouse-master scipy suds lxml sqlalchemy m2crypto; fi
+  - if [[ $TRAVIS_PYTHON_VERSION == '2.7' ]]; then sudo apt-get install -qq python-dev python-scipy python-suds python-lxml python-sqlalchemy python-m2crypto python-mock; else pip install --use-wheel --no-index --find-links=/tmp/wheelhouse-master scipy suds lxml sqlalchemy m2crypto; pip install mock; fi
   - pip install https://github.com/yarikoptic/coveralls-python/archive/master.zip
   - pip install geographiclib
   - pip install --use-wheel --no-index --find-links=/tmp/wheelhouse-master matplotlib
   - pip install --use-mirrors flake8
   - pip freeze
-=======
-  - lsb_release -a  # get info on the operating system
-  - sudo apt-get install -qq gfortran python python-dev python-setuptools python-numpy python-scipy python-matplotlib python-suds python-lxml python-sqlalchemy python-mock 1> /dev/null  # install dependencies
-  - DEPTH=300; while [ "$(git describe 2> /dev/null)" == "" ]; do DEPTH=$(($DEPTH+200)); git fetch origin --depth=$DEPTH --quiet; done  # continue fetching more older commits until git describe is able to reach the last tagged version
->>>>>>> 4185f92d
 install:
   - git remote add obspy git://github.com/obspy/obspy.git
   - git fetch obspy --tags
