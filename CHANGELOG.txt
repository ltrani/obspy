<<<<<<< HEAD
master:
 - General:
   * Requirements have been increased to reflect latest distributions:
     * Removed support for Python 2.6.
     * matplotlib >= 1.1.0 is now required.
     * numpy >= 1.6.1 is now required
     * scipy >= 0.9.0 is now required
   * Reorganized the submodule structure. We provide a deprecation path so the
     old imports will continue to work for one ObsPy version.
   * Consistent naming scheme across the code base. This results in some
     functions having different names. Most things that worked with ObsPy 0.10
     will continue to work with this version, but starting with the next
     version they will fail. Pay attention to the deprecation warnings.
   * Support for additional event data formats:
     - CMTSOLUTION files used by many waveform solvers.
 - obspy.clients.neries:
   * Removed the dedicated client. Data can still be accessed by using the FDSN
     client.
 - obspy.imaging:
   * Experimental support for Cartopy when plotting maps. Use the `method`
     argument to functions that plot maps to select between Basemap or Cartopy.
 - obspy.signal:
   * Switch to second-order sections for filters; backported from SciPy 0.16.0
     (see #1028)
=======
0.10.x:
  - obspy.station:
    * ObsPy no longer assumes that the StationXML namespace is the default
      namespace (see #1060).
  - obspy.taup:
    * Calculating arrival times for surface waves now works (see #1055)
>>>>>>> d74ab62a

0.10.2: (doi: 10.5281/zenodo.17641)
 - obspy.core:
   * Fix catalog plot with events that have no origin depth or
     origin time (see #1021)
 - obspy.datamark:
   * Fix datawide=3 and datawide=0.5 block reading (see #1016)
 - obspy.earthworm:
   * Fix Python3 compatibility problem
 - obspy.imaging:
   * Fix flipped maps due to bug in Basemap
   * Fix handling of velocity reduction in section plots with degree offsets
     (see #1029)
   * Allow section plots over existing figures by not modifying existing lines
   * Don't prematurely close waveform figure if returning its handle
 - obspy.seedlink:
   * Fix Python3 compatibility for seedlink.easyseedlink
   * Basic seedlink client: Properly timeout requests with valid station
     selection but no data available in selected time window (see #1045)
 - obspy.signal:
   * Fix return data types/values of polarization routines (see #1026)
 - obspy.station:
   * Fix URL to FDSN StationXML schema in StationXML output (see #1023)

0.10.1: (doi: 10.5281/zenodo.16248)
 - minor changes for correct distribution of official release
   tar/zipball (see #993, #994)
 - one minor encoding-related bugfix in mopad script (see #992)

0.10.0: (doi: 10.5281/zenodo.16200)
 - Highlights:
   * Python3 support
   * anaconda support
   * New formats: AH, CNV, Kinemetrics EVT, NDK, NLLOC, PDAS, ZMAP
   * ObsPy licensed under LGPL v3.0 now as a whole.
 - General:
   * Support for Python 3.3 and 3.4 in addition to 2.6 and 2.7
   * ObsPy licensed under LGPL v3.0 now as a whole.
   * More generic processing history for most Stream and Trace methods.
   * Now requires NumPy >= 1.4.0
   * Now requires SciPy >= 0.7.2
   * Tested compatibility with most major Linux distributions still
     receiving updates.
   * The next major obspy release (0.11) will drop support for:
     * Python < 2.7
     * matplotlib < 1.1
     * numpy < 1.6
     * scipy < 0.10
 - obspy.ah
   * New submodule for reading the AH (Ad Hoc) waveform format
 - obspy.arclink:
   * add support for Poles and Zeros type "B" (Analog, Hz), see #899
 - obspy.core:
   * Preview waveform plot improved: interactive updating of ticks and
     ticklabels, correct ticklabels for sub-minute zoom level (#657)
   * fixed a problem with UTCDateTime with timestamps of far future
     dates (larger than 2038, often seen in StationXML end dates,
     see #805)
   * Support for basic custom namespace tags in QuakeML I/O (see #454)
   * `interpolate()` method for Stream/Trace objects.
   * Dictionary values added to an AttribDict will now be converted to an
     AttribDict.
   * Removed custom OrderedDict backport for Python 2.6. Now relies on the one
     provided by the future package.
   * Renamed 'type' argument to 'method' in the Trace.differentiate() method.
   * Renamed 'type' argument to 'method' in the Trace.integrate() method.
     Additionally, several broken alternate methods have been removed.
   * new plugins for NonLinLoc formats for readEvents() and
     Catalog/Event.write() (see obspy.nlloc and #900)
   * The wrap_long_string utility function is deprecated. Users may use the
     textwrap module which provides similar functionality.
   * new plugin for CNV event format (used by VELEST) for
     Catalog/Event.write() (see obspy.cnv and #905)
   * better customizable control during merging traces with sub-sample shift
     of sampling points (see #980)
 - obspy.cnv:
   * new plugin to write CNV event files (used by VELEST) from
     Catalog/Event objects. (see #905)
 - obspy.css:
   * Support for little-endian binary and ASCII files (see #881).
   * Support exporting Inventory objects to CSS relations.
 - obspy.fdsn:
   * WADL files are cached per Python process.
   * Bulk station downloading using POST requests.
   * Support for FDSNWS 1.1, e.g. the `matchtimeseries` parameter for the
     station service.
 - obspy.imaging:
   * Maintain beach ball aspect ratio through optional axes argument (see
     #734)
   * Refactored Catalog.plot() into helper routine
     obspy.imaging.maps.plot_basemap() (see #753).
   * The projections of Catalog.plot() have been modified slightly to provide
     equal-area projections:
     * The `"cyl"` projection is now named `"global"`. It is now the Mollweide
       projection.
     * The '"local"` projection now uses the Albers Equal Area projection.
 - obspy.kinemetrics
   * New submodule for reading the Kinemetrics EVT waveform format
 - obspy.mseed:
   * Support for reading and writing all encodings supported by libmseed.
   * proper error reporting while reading
   * `details=True` when reading will now write to
     `Trace.stats.mseed.blkt1001.timing_quality` instead of
     `Trace.stats.mseed.timing_quality`.
   * The timing quality will now also be written to a file if it is set.
   * Non-existing values when reading with `details=True` will now be set to
     `False` instead of `-1`.
   * New utility function `obspy.mseed.util.set_flags_in_fixed_header()`
     giving the ability to overwrite flags in the fixed header of existing
     MiniSEED files.
   * The sequence number of the first record of each Trace can now be
     specified when writing MiniSEED files.
   * `obspy-mseed-recordanalyzer`:
       - Bugfix: when specifying an out-of-bounds record number, information
         about the last record in the file was displayed (see #957). Now a
         proper error message is shown and the command line script exits
         with non-zero exit code.
       - Faster reading of a single record header
       - Added option "-a" to print information of all records
   * upgrade to libmseed 2.15
 - obspy.ndk:
   * New submodule able to read NDK files from the Global CMT project.
 - obspy.neries:
   * The whole module is deprecated and will be removed with the next major
     release. To access EMSC event data please use the obspy.fdsn client
     (use `Client(base_url='NERIES', ...)`), for access to ORFEUS waveform
     data please use the obspy.fdsn client (use
     `Client(base_url='ORFEUS', ...)`) and for travel times please use
     obspy.taup.
 - obspy.nlloc:
   * new plugins to write NonLinLoc Phase observations files from
     Catalog/Event objects and to read NonLinLoc Hypocenter-Phase file into
     Catalog/Event objects. (see #900)
 - obspy.pdas:
   * read support for PDAS waveform files
 - obspy.sac:
   * New `byteorder` option for writing sac files to disk.
   * Can now read/write from/to file-like objects like io.BytesIO and open
     files.
 - obspy.seedlink:
   * bugfix: INFO responses from the IRIS ringserver are now parsed
     correctly (see #807)
   * New submodule `easyseedlink` providing an easier way to create
     SeedLink clients
   * New `Client` class providing a basic seedlink client for individual
     requests of finite time windows (i.e. non-continuous programs)
   * Fix memory leak in `SLClient` (MiniSEED record leak in packet parser,
     see #918)
 - obspy.seisan:
   * bugfix the actual data were misaligned by one
 - obspy.seishub:
   * use specified timeout in all requests to server (see #786)
   * Helper method `Client.event.getEvents()` to fetch a `Catalog` object
     from a seishub server of version 1.4.0 or higher.
 - obspy.signal:
   * Increased performance of PPSD plotting.
   * Interpolating methods. Wrappers around routines from scipy and a custom
     `weighted average slopes` method from Wiggins 1976.
   * PPSD has new methods to extract mean and mode of the histogram by
     frequency (see #804)
   * PPSD: water level in instrument correction can now be specified by user
     on PPSD initialization
   * New polarization analysis methods: flinn, vidale, pm
 - obspy.station:
   * add plotting methods (response/bode, location maps) to
     Inventory/Station/Channel/Response objects (see #750)
   * add get_coordinates method to inventory and network objects (see #740)
   * read/write support for DataAvailability tags in StationXML files.
   * write support for SACPZ ASCII representation of channel responses.
 - obspy.taup:
   * Replaced Fortran implementation with much more powerful Python port of
	 Java TauP. This enabled us to drop all Fortran code, which simplifies
     releases and builds tremendously.
 - obspy.xseed:
   * add support for Poles and Zeros type "B" (Analog, Hz), see #899
 - obspy.zmap:
   * New module which adds ZMAP read/write support
 - scripts:
   * All scripts now require argparse instead of optparse.
   * All scripts now accept -V or --version to print version information.
   * obspy-dataless2xseed: -v and --version options are renamed to -x and
     --xml-version to not conflict with above option.
   * obspy-indexer: Options have been modified or amended slightly:
     * --data is a new alias to -d.
     * --db-uri is a new alias to -u.
     * --log is a new alias to -l.
     * --poll-interval is a new alias to -i.
     * --recent is a new alias to -r.
     * -a is a new alias to --all-files.
     * -f is a new alias to --force-reindex.
     * -H is a new alias to --host.
     * -p is a new alias to --port.
     * --check_duplicates is renamed to --check-duplicates.
     * --drop_database is renamed to --drop-database.
     * --mapping_file is renamed to --mapping-file.
     * --run_once is renamed to --run-once.
   * obspy-mopad: Options have been modified or amended slightly:
     * convert subcommand:
       * No changes.
     * decompose subcommand:
       * --input_system is renamed to --input-system.
       * --output_system is renamed to --output-system.
     * gmt subcommand:
       * --show_1fp is renamed to --show-1fp.
       * --show_isotropic_part is renamed to --show-isotropic-part.
     * plot subcommand:
       * --basis_vectors is renamed to --basis-vectors.
       * --full_sphere is renamed to --full-sphere.
       * --input_system is renamed to --input-system.
       * --lines_only is renamed to --lines-only.
       * --output_file is renamed to --output-file.
       * --pa_system is renamed to --pa-system.
       * --pressure_colour is renamed to --pressure-colour.
       * --show1fp is renamed to --show-1fp.
       * --show_isotropic_part is renamed to --show-isotropic-part.
       * --tension_colour is renamed to --tension-colour.
   * obspy-plot: --format option is accepted as an alias of -f.
   * obspy-print: Options have been modified or amended slightly:
     * --format is a new alias of -f.
     * --nomerge is renamed to --no-merge.
   * obspy-runtests: -a option is accepted as an alias of --all.
   * obspy-scan: Options have been modified or amended slightly:
     * --endtime is renamed to --end-time.
     * --event-times is renamed to --event-time. --event-time may be specified
       multiple times.
     * --ids is renamed to --id. --id may be specified multiple times.
     * --nox is renamed to --no-x.
     * --nogaps is renamed to --no-gaps.
     * --starttime is renamed to --start-time.

0.9.2: (doi: 10.5281/zenodo.10648)
 - general:
   * fix installation on CygWin (see #755)
 - obspy.core:
   * bugfix: Input/Output to/from QuakeML was missing Amplitude
     elements (see #763)
   * fixing very slow response removal for some magic bad values of npts
     (see #715)
   * extend remove_response for polynomial responses
     (thanks to Sebastien/bonaime, see #566)
 - obspy.datamark:
   * bugfix: channel code now correctly read (4 hex char)
   * bugfix: channels can have different sampling rate
   * improvement: datawide 0.5 (4 bits) encoding now supported
   * century of data can now be specified
 - obspy.fdsn:
   * time out errors get raised properly now. timeout can be specified at
     Client initialization now. (see #717)
   * for advanced users: endpoints of any particular service can now be
     specified explicitly (see #754)
   * new known FDSN providers: 'ORFEUS', 'GFZ', 'NERIES'
   * more robust WADL parser
   * the `attach_response=True` argument now uses a faster approach to
     download the station data
 - obspy.imaging:
   * Fixing waveform plotting.
 - obspy.sac:
   * SAC files with two digit year header field are now interpreted as
     "19xx", same as done by SAC (see #779)
 - obspy.seedlink:
   * bugfix: different instances of a SeedLink connection had a shared
     state (see #561)
   * multiple smaller bugfixes (see #777)
   * trailing null characters are now stripped from INFO responses (see #778)
 - obspy.seg2:
   * numbers are now also recognized as months
   * now filters non-printable chars from the header enabling it to read some
     more files
 - obspy.signal:
   * the TF misfits now correctly use logarithmic axes instead of scaling an
     image
 - obspy.station:
   * some bugfixes in the obspy.station object classes (see #710)
   * more robust writing of StationXML in case of missing elements
 - obspy.taup:
   * bugfix: avoid a bug that caused multiple calls to taup to result in
     spurious unexpected results (see #728)

0.9.0:
 -  general:
   * Added mock testing library.
 - obspy.arclink:
   * user keyword is now required during client initialization
 - obspy.core:
   * Stream/Trace.attach_response(): convenience method to attach response to
     traces from inventories.
   * new method Stream/Trace.remove_response() to remove instrument response
     from Response object attached to trace(s), e.g. after parsing a
     StationXML file. Similar to Stream/Trace.simulate(seedresp=...) for
     using a Parser object (from dataless or xseed) or RESP file, but less
     cluttered parameters and without the simulating a different instrument
     part.
   * Updated event classes to QuakeML 1.2 final.
   * Moved obspy.core.event.validate() to obspy.core.quakeml.validate()
   * The writeQuakeML() function, also accessible through
     Catalog.write(..., format="quakeml"), now has an optional keyword
     argument 'validate'. If True, the resulting QuakeML file will be
     validated against the QuakeML schema before being written. An
     AssertionError will be raised in case the validation fails.
   * validation of QuakeML against official schema working now
   * renamed obspy.core.util.types into obspy.core.util.obspy_types (#595)
   * new parameter replace for Enums which allows definition of replaceable
     keywords (fixes #531)
   * Trace.split() will return a stream object containing traces with unmasked
     arrays
   * trim(pad=True, fill_value=xxx) will return a NumPy ndarray as stated in
     the API documentation (#540)
   * read() supports now tar und zip archives and variants (tar.gz, tar.bz2)
   * new options for Stream/Trace.taper() to control the length of the
     tapering for all windowing functions and perform one-sided tapering
   * Many Stream and Trace methods are now chainable, e.g. st.taper().plot()
   * when using Stream/Trace.simulate(seedresp={...})) parameter "date" can
     now be omitted, start time of each trace is used for response lookup then
   * when using Stream/Trace.simulate(seedresp={...})) for parameter
     "filename" instead of the path to a local file now also can be provided
     either a file-like object with RESP information or an obspy.xseed.Parser
     object (e.g. created reading a dataless SEED file).
   * fix Stream.select() when using values like "" or 0, e.g.
     Stream.select(location="") or when filtering by component with a channel
     code less than 3 characters long (now these traces will be omitted from
     the result when filtering by component).
   * fix a bug when merging valid data into a masked trace (see #638)
   * event.ResourceIdentifier objects are now initialized with a QuakeML
     conform string by default, i.e. if no custom prefix is provided during
     initialization.
   * event.ResourceIdentifier.resource_id attribute was renamed to
     event.ResourceIdentifier.id
   * event.ResourceIdentifier now was has a method regenerate_uuid() that
     allows the random hash part to be regenerated for resource identifiers
     with no fixed id string (can be useful to generate a new hash if the
     referred object changes).
   * added a new test that asserts that the whole codebase is valid according
     to the flake8 tool.
   * inverse filtering of catalogs.
   * bugfix: Trace.simulate() now passes the SEED network, station, location,
     and channel identifiers to evalresp.
   * added command line script "obspy-print" to print information on local
     waveform files
   * check if ndim == 1 when setting Trace.data and raise if necessary,
     see #695
   * change waveform_id parameter in obspy.core.event.FocalMechanism to list
     of WaveformStreamID as specified in QuakeML docs (#633)
 - obspy.css:
   * new module for CSS (Center for Seismic Studies) format
   * currently read support for waveform data
 - obspy.db:
   * obspy-indexer script uses from now on hash symbols (#) instead
     of pipe (|) for features because pipe has a special meaning on
     most operating systems
 - obspy.fdsn:
   * new client module to access servers based on the FDSN web service
     definition (http://www.fdsn.org/webservices/)
 - obspy.gse2:
   * read/write STA2 header line which is officialy mandatory but in pratice
     often not used
 - obspy.imaging:
   * more options to customize day plots
   * dayplot now plots matching picks (station, network, location) if a list
     of event objects is provided using the `events` kwarg.
   * obspy-scan: new option --print-gaps
   * added plotting of record sections
   * automatic merging can be disabled for obspy-plot
 - obspy.pde:
   * new module for reading NEIC PDE bulletin files into an obspy catalog
     object. Only the "mchedr" format (file format revision of February 24,
     2004) is supported.
 - obspy.realtime:
   * two new processing plugins (offset, kurtosis)
 - obspy.seg2:
   * adding read support for SEG2 data format code 1 and 2
     (signed 16bit/32bit integer)
 - obspy.segy:
   * fix a bug in plotting (see #689)
   * Removed the SEG Y benchmark plots. Now part of obspy/apps.
 - obspy.signal:
   * adding cross correlation single-station similarity checking with
     master event templates to coincidence trigger
   * new function for rotating arbitrarily oriented components to vertical,
     north, and east.
   * add PPSD support for segments of arbitrary length
   * default bin width of PPSD is changed to 1dB. This is the value used by
     McNamara and Buland 2004.
   * fix a bug when using evalresp with RESP files with very short epochs.
     see #631.
   * for seisSim(seedresp={...})) for parameter "filename" instead of the
     path to a local file now also can be provided either a file-like
     object with RESP information or an obspy.xseed.Parser object
     (e.g. created reading a dataless SEED file).
   * seisSim(seedresp={...}): the seedresp dictionary now requires network,
     station, location, and channel keys.
   * removed deprecated psd module - use spectral_estimation module instead
   * removed deprecated sonic function - use array_processing function instead
   * corrected function signature of c_sac_taper
 - obspy.station:
   * adding support for FDSN StationXML
 - obspy.mseed:
   * new kwarg arguments for reading mseed files: header_byteorder and
     verbose
   * libmseed v2.12
 - obspy.neic:
   * new module to access data from CWB QueryServer run at the National
     Earthquake Information Center (NEIC) in Golden, CO USA.
 - obspy.y:
   * adding read support for Nanometrics Y file format
 - scripts:
   * obspy-plot: new option "-o" to output plot to file instead of opening
     a window

0.8.4
 - bugfixes to make ObsPy work with the latest Python 2.x and NumPy releases
 - critical bugfixes for the waveform plotting and the xml wrapper
 - bugfix so that copy.deepcopy() works with the obspy.core.stream.Stream
   class
 - fixing some imports

0.8.3:
 - circumventing an issue in the current libmseed release that can lead to
   some float values being read in wrongly

0.8.2:
 - fixing a bug in plotting methods of Trace and Stream
 - stream/trace.plot(type="dayplot") can display event information now

0.8.1:
 - fixing a bug parsing QuakeML from a StringIO object using xml and
   autodetection

0.8.0:
 - version numbering: one single, common version number for ObsPy now.
   Use "import obspy; print obspy.__version__"
 - discontinuing Python 2.5 support
 - most important classes/functions can be imported like "from obspy import
   ...", currently: read, Trace, Stream, UTCDateTime and readEvents
 - obspy.arclink:
   * refactored attributes in getPAZ to stick better with the SEED standard
 - obspy.core:
   * fixing preview generation for sampling rates containing floats
   * fixing deprecated_keywords decorator for the case of removed keywords
   * fixing SLIST and TSPAIR reading/writing of empty traces or traces
     containing only one or two data points
   * adding taper() method to Trace/Stream using cosTaper of ObsPy and also
     all scipy windowing functions
   * adding cutout() method to Stream
   * removed all deprecated UTCDateTime methods
   * adding a class and script to determine flinn-engdahl regions for given
     longitude and latitude
   * adding rotate() method to Stream wrapping rotate functions in
     obspy.signal
 - obspy.imaging:
   * obspy-scan: adding options to control start/endtime and channels, adding
     options to not plot gaps and reducing file size for plots considerably.
 - obspy.iris:
   * many services have been discontinued on the server side. Use obspy.fdsn
     instead for discontinued services.
   * still existing services now are distinguished by a major version of the
     particular service (like obspy.fdsn).
 - obspy.mseed:
   * Bugfix writing traces containing one or two samples only
   * writeMSEED emits an UserWarning while writing an empty trace
 - obspy.sac:
   * fixing SAC and SACXY reading/writing of empty traces or traces containing
     only one or two data points
   * new debug_headers flag for reading SAC files in order to extract all
     header variables (issue #390)
 - obspy.segy:
   * unpack SEGYTrace.data on-the-fly patch contributed Nathaniel Miller
   * fixing a bug related to negative values in trace header
 - obspy.seishub:
   * adding kwarg to control number of retries for failing requests
   * adding obspy.xseed as dependency (in setup.py and debian/control)
   * changing obspy.client.station.getPAZ() call syntax to use seed_id
     (args/kwargs)
   * adding local caching of requests for PAZ and coordinates to avoid
     repeated requests to server
 - obspy.sh:
   * file extension 'QBN' not added twice anymore if data_directory was set
   * fixing SH_ASC and Q reading/writing of empty traces or traces containing
     only one or two data points
 - obspy.signal:
   * module psd has been refactored to spectral_estimation
   * adding function for cross correlation pick correction
   * removing pitsa-compatibility in response function calculation
     (no complex conjugate)
   * preventing a possible duplicated overall sensitivity removal in seisSim
     when using the option seedresp
   * adding optimized C-code for classic STALTA. Runs approximately, 1000x
     faster than pure python code. It has now the same order of speed as the
     recursive STALTA
   * new CAPON method for array_analysis / array_processing
   * sonic was renamed to array_processing, sonic is now deprecated
 - obspy.xseed:
   * fixed a bug with Dataless to XSEED conversion using split_stations=True
   * fixed a bug affecting getPAZ() and getCoordinates() when selecting
     specific channels from complex dataless files
     (see: https://github.com/obspy/obspy/issues/412)
   * added getInventory() method to the Parser object. Returns a dictionary
     about the contents of the Parser object. This is also integrated in the
     string representation and makes it more informative.
   * allow parsing of oversized VariableString from SEED, but warn and cut
     string to max_length at writing SEED (#701)
 - obspy.mseed:
   * adding experimental details option, which extracts timing quality and
     info on the calibration

0.7.1:
 - obspy.arclink:
   * proper DeprecationWarning for deprecated keywords for
     Client.getWaveform()
 - obspy.core:
   * fixing negative azimuths returned by gps2DistAzimuth [#375]

0.7.0:
 - obspy.arclink:
   * requesting time spans (using 'starttime' and 'endtime' keywords) are
     deprecated in Client.getPAZ() and Client.getMetadata() - use 'time'
     instead
   * output format has changed for Client.getPAZ(..., time=dt)
   * 'getCoordinates' and 'getPAZ' keywords are deprecated in
     Client.getWaveform() - use 'metadata' instead
   * Client.getWaveform(..., metadata=True) will return both keywords as well
     as PAZ - inventory request is done only once per request -> huge
     performance improvement compared to previous implementation
   * traces requested via Client.getWaveform(..., metadata=True) covering
     multiple instrumentations will be split and the correct PAZ are appended
 - obspy.core:
   * new Catalog/Event classes
   * read/write support for QuakeML files
   * new resample method for Trace and Stream object
   * Trace.__mod__ (splits Trace into Stream containing traces with num
     samples)
   * Trace.__div__ (splits Trace into Stream containing num traces)
   * implementation of __mul__ method for Trace and Stream objects
   * new formatSeedLink method for UTCDateTime object
   * new split method for transforming streams containing masked arrays into
     contiguous traces
   * new util.xmlwrapper module for uniform API for Python's default xml and
     lxml
   * new obspy.core.util.types.Enum class
   * refactored obspy.core.util.ordereddict into obspy.core.util.types
   * refactored kilometer2degrees and locations2degrees from obspy.taup into
     obspy.core.util.geodetics
   * adding 'equal_scale' option to plot() method
   * removing __hash__ fixture for Stream and Trace
   * stream.select works now case insensitive
   * support for initialization of UTCDateTime from numpy.string_ types
   * new dtype parameter on read method allows converting data into given
     dtype
   * AttribDict may now be initialized with (key, value) kwarg pairs, e.g.
     AttribDict(a=1, b=2).
    * changed many setter/getter in UTCDateTime to private methods, e.g.
      _getDate
   * added UTCDateTime.DEFAULT_PRECISION
   * import of an unsupported waveform will result into a TypeError [#338]
   * added compatibility methods for AttribDict and UTCDateTime
   * retaining trace order in stream while merging
   * deprecated_keywords decorator may warn and ignore keywords by setting the
     keyword mapping to None
 - obspy.db:
   * added client for a database created by obspy.db
   * adapting to changes in obspy.core.util.base version 0.6.0 and above
 - obspy.gse2:
   * bugfix for buffer overflow in test_readDos
   * bugfix checksum calculation of GSE2/GSE1
 - obspy.imaging:
   * Trace.label/Stream.label can be used to overwrite default labels
   * better support for huge/tiny y-ticks and plots containing multiple traces
   * adding 'equal_scale' option to plot() method
   * Limited localization support and the time axis(es) can be swapped.
   * traces with same id but different processing steps will not be merged
     anymore using the plot() method
   * accept a list of two values for width of beachballs (using Ellipse patch)
 - obspy.iris:
   * added low-level interface for IRIS timeseries WS
   * added low-level interface for IRIS traveltime WS
   * new Client.getEvents method able to return a ObsPy catalog object
 - obspy.mseed:
   * changing license to LGPL (same as libmseed)
   * libmseed 2.7 (fixes sampling rates above 32,767 Hz)
   * adding read/write support for very large and very small sampling rates
     using blockette 100 in MiniSEED
   * new obspy-mseed-recordanalyzer script for analyzing SEED files via
     console
   * new obspy.mseed.util.shiftTimeOfFile() function for shifting
     the time of all records without interfering with the rest of the file.
 - obspy.neries:
   * new format 'catalog' for getEvents, getEventDetail and getLatestEvents
     methods - deprecating old format defaults
 - obspy.sac:
   * bugfix for SAC files containing null terminated strings
 - obspy.seg2:
   * bugfix in parsing starttime from seg2 header
 - obspy.signal:
   * adding toolbox to calculate Time-Frequency Misfits
   * fixed bug in calculation of time derivatives
   * fixing a misleading entry point for trigger, adding a missing one
   * adding coincidence triggering routine
 - obspy.taup:
   * deprecated kilometer2degrees and locations2degrees - one can find those
     methods on obspy.core.util now
 - obspy.xseed:
   * fixed a bug with exactly one pole or one zero in response information

0.1.0:
 - obspy.datamark:
   * read support
 - obspy.realtime:
   * initial release<|MERGE_RESOLUTION|>--- conflicted
+++ resolved
@@ -1,4 +1,3 @@
-<<<<<<< HEAD
 master:
  - General:
    * Requirements have been increased to reflect latest distributions:
@@ -23,14 +22,13 @@
  - obspy.signal:
    * Switch to second-order sections for filters; backported from SciPy 0.16.0
      (see #1028)
-=======
+
 0.10.x:
   - obspy.station:
     * ObsPy no longer assumes that the StationXML namespace is the default
       namespace (see #1060).
   - obspy.taup:
     * Calculating arrival times for surface waves now works (see #1055)
->>>>>>> d74ab62a
 
 0.10.2: (doi: 10.5281/zenodo.17641)
  - obspy.core:
