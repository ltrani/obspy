dev:
 -  general:
   * Added mock testing library.
 - obspy.arclink:
   * user keyword is now required during client initialization
 - obspy.core:
   * Updated event classes to QuakeML 1.2 final.
   * Moved obspy.core.event.validate() to obspy.core.quakeml.validate()
   * The writeQuakeML() function, also accessible through
     Catalog.write(..., format="quakeml"), now has an optional keyword
     argument 'validate'. If True, the resulting QuakeML file will be
     validated against the QuakeML schema before being written. An
     AssertionError will be raised in case the validation fails.
   * validation of QuakeML against official schema working now
   * renamed obspy.core.util.types into obspy.core.util.obspy_types (#595)
   * new parameter replace for Enums which allows definition of replaceable
     keywords (fixes #531)
   * Trace.split() will return a stream object containing traces with unmasked
     arrays
   * trim(pad=True, fill_value=xxx) will return a NumPy ndarray as stated in
     the API documentation (#540)
   * read() supports now tar und zip archives and variants (tar.gz, tar.bz2)
   * new options for Stream/Trace.taper() to control the length of the
     tapering for all windowing functions and perform one-sided tapering
   * Many Stream and Trace methods are now chainable, e.g. st.taper().plot()
   * when using Stream/Trace.simulate(seedresp={...})) parameter "date" can
     now be omitted, start time of each trace is used for response lookup then
   * when using Stream/Trace.simulate(seedresp={...})) for parameter
     "filename" instead of the path to a local file now also can be provided
     either a file-like object with RESP information or an obspy.xseed.Parser
     object (e.g. created reading a dataless SEED file).
   * fix Stream.select() when using values like "" or 0, e.g.
     Stream.select(location="") or when filtering by component with a channel
     code less than 3 characters long (now these traces will be omitted from
     the result when filtering by component).
   * fix a bug when merging valid data into a masked trace (see #638)
   * event.ResourceIdentifier objects are now initialized with a QuakeML
     conform string by default, i.e. if no custom prefix is provided during
     initialization.
   * event.ResourceIdentifier.resource_id attribute was renamed to
     event.ResourceIdentifier.id
   * event.ResourceIdentifier now was has a method regenerate_uuid() that
     allows the random hash part to be regenerated for resource identifiers
     with no fixed id string (can be useful to generate a new hash if the
     referred object changes).
   * added a new test that asserts that the whole codebase is valid according
     to the flake8 tool.
   * bugfix: Trace.simulate() now passes the SEED network, station, location,
     and channel identifiers to evalresp.
 - obspy.css:
   * new module for CSS (Center for Seismic Studies) format
   * currently read support for waveform data
 - obspy.db:
   * obspy-indexer script uses from now on hash symbols (#) instead
     of pipe (|) for features because pipe has a special meaning on
     most operating systems
 - obspy.fdsn:
   * new client module to access servers based on the FDSN web service
     definition (http://www.fdsn.org/webservices/)
 - obspy.gse2:
   * read/write STA2 header line which is officialy mandatory but in pratice
     often not used
 - obspy.imaging:
   * more options to customize day plots
   * dayplot now plots matching picks (station, network, location) if a list
     of event objects is provided using the `events` kwarg.
   * obspy-scan: new option --print-gaps
   * added plotting of record sections
   * automatic merging can be disabled for obspy-plot
 - obspy.pde:
   * new module for reading NEIC PDE bulletin files into an obspy catalog
     object. Only the "mchedr" format (file format revision of February 24,
     2004) is supported.
 - obspy.realtime:
   * two new processing plugins (offset, kurtosis)
 - obspy.seg2:
   * adding read support for SEG2 data format code 1 and 2
     (signed 16bit/32bit integer)
 - obspy.segy:
   * fix a bug in plotting (see #689)
 - obspy.signal:
   * adding cross correlation single-station similarity checking with
     master event templates to coincidence trigger
   * add PPSD support for segments of arbitrary length
   * default bin width of PPSD is changed to 1dB. This is the value used by
     McNamara and Buland 2004.
   * fix a bug when using evalresp with RESP files with very short epochs.
     see #631.
   * for seisSim(seedresp={...})) for parameter "filename" instead of the
     path to a local file now also can be provided either a file-like
     object with RESP information or an obspy.xseed.Parser object
     (e.g. created reading a dataless SEED file).
<<<<<<< HEAD
 - obspy.station:
   * adding support for FDSN StationXML
=======
   * seisSim(seedresp={...}): the seedresp dictionary now required network,
     station, location, and channel keys.
>>>>>>> b085d58f
 - obspy.mseed:
   * new kwarg arguments for reading mseed files: header_byteorder and
     verbose
 - obspy.neic:
   * new module to access data from CWB QueryServer run at the National
     Earthquake Information Center (NEIC) in Golden, CO USA.
 - obspy.y:
   * adding read support for Nanometrics Y file format
 - scripts:
   * obspy-plot: new option "-o" to output plot to file instead of opening
     a window

0.8.4
 - bugfixes to make ObsPy work with the latest Python 2.x and NumPy releases
 - critical bugfixes for the waveform plotting and the xml wrapper
 - bugfix so that copy.deepcopy() works with the obspy.core.stream.Stream
   class
 - fixing some imports

0.8.3:
 - circumventing an issue in the current libmseed release that can lead to
   some float values being read in wrongly

0.8.2:
 - fixing a bug in plotting methods of Trace and Stream
 - stream/trace.plot(type="dayplot") can display event information now

0.8.1:
 - fixing a bug parsing QuakeML from a StringIO object using xml and
   autodetection

0.8.0:
 - version numbering: one single, common version number for ObsPy now.
   Use "import obspy; print obspy.__version__"
 - discontinuing Python 2.5 support
 - most important classes/functions can be imported like "from obspy import
   ...", currently: read, Trace, Stream, UTCDateTime and readEvents
 - obspy.arclink:
   * refactored attributes in getPAZ to stick better with the SEED standard
 - obspy.core:
   * fixing preview generation for sampling rates containing floats
   * fixing deprecated_keywords decorator for the case of removed keywords
   * fixing SLIST and TSPAIR reading/writing of empty traces or traces
     containing only one or two data points
   * adding taper() method to Trace/Stream using cosTaper of ObsPy and also
     all scipy windowing functions
   * adding cutout() method to Stream
   * removed all deprecated UTCDateTime methods
   * adding a class and script to determine flinn-engdahl regions for given
     longitude and latitude
   * adding rotate() method to Stream wrapping rotate functions in
     obspy.signal
 - obspy.imaging:
   * obspy-scan: adding options to control start/endtime and channels, adding
     options to not plot gaps and reducing file size for plots considerably.
 - obspy.iris:
   * many services have been discontinued on the server side. Use obspy.fdsn
     instead for discontinued services.
   * still existing services now are distinguished by a major version of the
     particular service (like obspy.fdsn).
 - obspy.mseed:
   * Bugfix writing traces containing one or two samples only
   * writeMSEED emits an UserWarning while writing an empty trace
 - obspy.sac:
   * fixing SAC and SACXY reading/writing of empty traces or traces containing
     only one or two data points
   * new debug_headers flag for reading SAC files in order to extract all
     header variables (issue #390)
 - obspy.segy:
   * unpack SEGYTrace.data on-the-fly patch contributed Nathaniel Miller
   * fixing a bug related to negative values in trace header
 - obspy.seishub:
   * adding kwarg to control number of retries for failing requests
   * adding obspy.xseed as dependency (in setup.py and debian/control)
   * changing obspy.client.station.getPAZ() call syntax to use seed_id
     (args/kwargs)
   * adding local caching of requests for PAZ and coordinates to avoid
     repeated requests to server
 - obspy.sh:
   * file extension 'QBN' not added twice anymore if data_directory was set
   * fixing SH_ASC and Q reading/writing of empty traces or traces containing
     only one or two data points
 - obspy.signal:
   * module psd has been refactored to spectral_estimation
   * adding function for cross correlation pick correction
   * removing pitsa-compatibility in response function calculation
     (no complex conjugate)
   * preventing a possible duplicated overall sensitivity removal in seisSim
     when using the option seedresp
   * adding optimized C-code for classic STALTA. Runs approximately, 1000x
     faster than pure python code. It has now the same order of speed as the
     recursive STALTA
   * new CAPON method for array_analysis / array_processing
   * sonic was renamed to array_processing, sonic is now deprecated
 - obspy.xseed:
   * fixed a bug with Dataless to XSEED conversion using split_stations=True
   * fixed a bug affecting getPAZ() and getCoordinates() when selecting
     specific channels from complex dataless files
     (see: https://github.com/obspy/obspy/issues/412)
   * added getInventory() method to the Parser object. Returns a dictionary
     about the contents of the Parser object. This is also integrated in the
     string representation and makes it more informative.
 - obspy.mseed:
   * adding experimental details option, which extracts timing quality and
     info on the calibration

0.7.1:
 - obspy.arclink:
   * proper DeprecationWarning for deprecated keywords for
     Client.getWaveform()
 - obspy.core:
   * fixing negative azimuths returned by gps2DistAzimuth [#375]

0.7.0:
 - obspy.arclink:
   * requesting time spans (using 'starttime' and 'endtime' keywords) are
     deprecated in Client.getPAZ() and Client.getMetadata() - use 'time'
     instead
   * output format has changed for Client.getPAZ(..., time=dt)
   * 'getCoordinates' and 'getPAZ' keywords are deprecated in
     Client.getWaveform() - use 'metadata' instead
   * Client.getWaveform(..., metadata=True) will return both keywords as well
     as PAZ - inventory request is done only once per request -> huge
     performance improvement compared to previous implementation
   * traces requested via Client.getWaveform(..., metadata=True) covering
     multiple instrumentations will be split and the correct PAZ are appended
 - obspy.core:
   * new Catalog/Event classes
   * read/write support for QuakeML files
   * new resample method for Trace and Stream object
   * Trace.__mod__ (splits Trace into Stream containing traces with num
     samples)
   * Trace.__div__ (splits Trace into Stream containing num traces)
   * implementation of __mul__ method for Trace and Stream objects
   * new formatSeedLink method for UTCDateTime object
   * new split method for transforming streams containing masked arrays into
     contiguous traces
   * new util.xmlwrapper module for uniform API for Python's default xml and
     lxml
   * new obspy.core.util.types.Enum class
   * refactored obspy.core.util.ordereddict into obspy.core.util.types
   * refactored kilometer2degrees and locations2degrees from obspy.taup into
     obspy.core.util.geodetics
   * adding 'equal_scale' option to plot() method
   * removing __hash__ fixture for Stream and Trace
   * stream.select works now case insensitive
   * support for initialization of UTCDateTime from numpy.string_ types
   * new dtype parameter on read method allows converting data into given
     dtype
   * AttribDict may now be initialized with (key, value) kwarg pairs, e.g.
     AttribDict(a=1, b=2).
    * changed many setter/getter in UTCDateTime to private methods, e.g.
      _getDate
   * added UTCDateTime.DEFAULT_PRECISION
   * import of an unsupported waveform will result into a TypeError [#338]
   * added compatibility methods for AttribDict and UTCDateTime
   * retaining trace order in stream while merging
   * deprecated_keywords decorator may warn and ignore keywords by setting the
     keyword mapping to None
 - obspy.db:
   * added client for a database created by obspy.db
   * adapting to changes in obspy.core.util.base version 0.6.0 and above
 - obspy.gse2:
   * bugfix for buffer overflow in test_readDos
   * bugfix checksum calculation of GSE2/GSE1
 - obspy.imaging:
   * Trace.label/Stream.label can be used to overwrite default labels
   * better support for huge/tiny y-ticks and plots containing multiple traces
   * adding 'equal_scale' option to plot() method
   * Limited localization support and the time axis(es) can be swapped.
   * traces with same id but different processing steps will not be merged
     anymore using the plot() method
   * accept a list of two values for width of beachballs (using Ellipse patch)
 - obspy.iris:
   * added low-level interface for IRIS timeseries WS
   * added low-level interface for IRIS traveltime WS
   * new Client.getEvents method able to return a ObsPy catalog object
 - obspy.mseed:
   * changing license to LGPL (same as libmseed)
   * libmseed 2.7 (fixes sampling rates above 32,767 Hz)
   * adding read/write support for very large and very small sampling rates
     using blockette 100 in MiniSEED
   * new obspy-mseed-recordanalyzer script for analyzing SEED files via
     console
   * new obspy.mseed.util.shiftTimeOfFile() function for shifting
     the time of all records without interfering with the rest of the file.
 - obspy.neries:
   * new format 'catalog' for getEvents, getEventDetail and getLatestEvents
     methods - deprecating old format defaults
 - obspy.sac:
   * bugfix for SAC files containing null terminated strings
 - obspy.seg2:
   * bugfix in parsing starttime from seg2 header
 - obspy.signal:
   * adding toolbox to calculate Time-Frequency Misfits
   * fixed bug in calculation of time derivatives
   * fixing a misleading entry point for trigger, adding a missing one
   * adding coincidence triggering routine
 - obspy.taup:
   * deprecated kilometer2degrees and locations2degrees - one can find those
     methods on obspy.core.util now
 - obspy.xseed:
   * fixed a bug with exactly one pole or one zero in response information

0.1.0:
 - obspy.datamark:
   * read support
 - obspy.realtime:
   * initial release<|MERGE_RESOLUTION|>--- conflicted
+++ resolved
@@ -90,13 +90,10 @@
      path to a local file now also can be provided either a file-like
      object with RESP information or an obspy.xseed.Parser object
      (e.g. created reading a dataless SEED file).
-<<<<<<< HEAD
+   * seisSim(seedresp={...}): the seedresp dictionary now requires network,
+     station, location, and channel keys.
  - obspy.station:
    * adding support for FDSN StationXML
-=======
-   * seisSim(seedresp={...}): the seedresp dictionary now required network,
-     station, location, and channel keys.
->>>>>>> b085d58f
  - obspy.mseed:
    * new kwarg arguments for reading mseed files: header_byteorder and
      verbose
