--- conflicted
+++ resolved
@@ -1,16 +1,14 @@
-<<<<<<< HEAD
 master:
  - obspy.clients.fdsn
    * The mass downloader now has `exclude_networks` and `exclude_stations`
      arguments to not download certain pieces of data. (see #1305)
-   * The mass downloader can now download station that are part of a given
+   * The mass downloader can now download stations that are part of a given
      inventory object.
-=======
+
 1.0.x:
  - obspy.clients.fdsn:
     * Local URLs are now recognized as valid URLs. (see #1309)
     * Some bug fixes for the mass downloader. (see #1293, #1304)
->>>>>>> 73ab0e55
 
 1.0.0: (doi: 10.5281/zenodo.46151)
  - General:
