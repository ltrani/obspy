--- conflicted
+++ resolved
@@ -17,58 +17,25 @@
     """
     DEBUG = False
     verbose = False
-<<<<<<< HEAD
-    # Allow phases originating in the core
-    expert = False
-    # Names of phases to be used, e.g. PKIKP
-    phaseNames = []
-    modelName = "iasp91"
-    # This is needed to check later if assignment has happened on cmd line,
-    # or if reading conf is needed.
-    tMod = None
-    # TauModel derived from tMod by correcting it for a non-surface source.
-    tModDepth = None
-    # List to hold the SeismicPhases for the phases named in phaseNames.
-    phases = []
-    # The following are 'initialised' for the purpose of checking later
-    # whether their value has been given in
-    depth = 0
-    degrees = None
-    azimuth = None
-    backAzimuth = None
-    stationLat = None
-    stationLon = None
-    eventLat = None
-    eventLon = None
-    arrivals = []
-    relativePhaseName = None
-    # That's not even necessary, but otherwise attribute is added outside of
-    # constructor - is that so bad? Who knows.
-    relativeArrival = None
 
     def __init__(self):
         # Could have the command line args read here...
         # No, better do it in  if name == main  because if it's not the main
         # script that shouldn't happen!
-        pass
-=======
-
-    def __init__(self):
-        # Could have the command line args read here...
-        # No, better do it in  if name == main  because if it's not the main script that
-        # shouldn't happen!
         # Allow phases originating in the core
         self.expert = False
         # Names of phases to be used, e.g. PKIKP
         self.phaseNames = []
         self.modelName = "iasp91"
-        # This is needed to check later if assignment has happened on cmd line, or if reading conf is needed.
+        # This is needed to check later if assignment has happened on cmd
+        # line, or if reading conf is needed.
         self.tMod = None
         # TauModel derived from tMod by correcting it for a non-surface source.
         self.tModDepth = None
         # List to hold the SeismicPhases for the phases named in phaseNames.
         self.phases = []
-        # The following are 'initialised' for the purpose of checking later whether their value has been given in
+        # The following are 'initialised' for the purpose of checking later
+        # whether their value has been given in
         self.depth = 0
         self.degrees = None
         self.azimuth = None
@@ -79,8 +46,9 @@
         self.eventLon = None
         self.arrivals = []
         self.relativePhaseName = None
-        self.relativeArrival = None  # That's not even necessary, but otherwise attribute is added outside of constructor - is that so bad? Who knows.
->>>>>>> a19051ad
+        # That's not even necessary, but otherwise attribute is added
+        # outside of constructor - is that so bad? Who knows.
+        self.relativeArrival = None
 
     def init(self):
         """
@@ -88,25 +56,22 @@
         default model to load, which source depth and phases to use etc.
         """
         self.readConfig()
-        # Todo: change this to allow use in a library. Options would then be provided as arguments.
+        # Todo: change this to allow use in a library. Options would then be
+        #  provided as arguments.
         self.readcmdLineArgs()
         self.readTauModel()
 
     def readTauModel(self):
-        """Do the reading simply for now."""
-<<<<<<< HEAD
-        # Todo: Give this the full capabilities.
+        """
+        Do the reading simply for now.
+        """
         # This should be the same model path that was used by TauP_Create
-        # for writing! Maybe that should write to the config file?
+        # for writing!
+        # current dir
         modelPath = os.path.dirname(os.path.abspath(inspect.getfile(
-            inspect.currentframe())))  # current dir
+            inspect.currentframe())))
         tModLoaded = TauModelLoader.load(self.modelName, modelPath,
                                          self.verbose)
-=======
-        # This should be the same model path that was used by TauP_Create for writing!
-        modelPath = os.path.dirname(os.path.abspath(inspect.getfile(inspect.currentframe())))  # current dir
-        tModLoaded = TauModelLoader.load(self.modelName, modelPath, self.verbose)
->>>>>>> a19051ad
         if tModLoaded is not None:
             self.tMod = tModLoaded
             # tModDepth will be depth-corrected if source depth is not 0.
@@ -277,14 +242,6 @@
     # Replace the Java main method, which is a static (i.e. class) method
     # called whenever the program, that is TauP_Time, is executed.
     tauPTime = TauP_Time()
-<<<<<<< HEAD
-    # read cmd line args:
-    # tauPTime.phaseNames = ["S", "P"]  #must be with no whitespace around!
-    tauPTime.modelName = "iasp91"
-    tauPTime.degrees = 89
-    tauPTime.depth = 200
-=======
->>>>>>> a19051ad
     tauPTime.init()
     tauPTime.start()
 
